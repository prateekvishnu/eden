--- conflicted
+++ resolved
@@ -632,7 +632,6 @@
   grafting revision 19
   merging b
 
-<<<<<<< HEAD
 graft with --force (still doesn't graft merges)
 
   $ hg graft 19 0 6
@@ -679,7 +678,6 @@
   grafting revision 28
   $ cat a
   abc
-=======
 
 Continue testing same origin policy, using revision numbers from test above
 but do some destructive editing of the repo:
@@ -690,5 +688,4 @@
   saved backup bundle to $TESTTMP/a/.hg/strip-backup/5c095ad7e90f-backup.hg (glob)
   $ hg graft tmp
   skipping already grafted revision 8 (2 also has unknown origin 5c095ad7e90f871700f02dd1fa5012cb4498a2d4)
-  [255]
->>>>>>> 5c74f6bc
+  [255]