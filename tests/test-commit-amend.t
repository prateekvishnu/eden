  $ hg init

Setup:

  $ echo a >> a
  $ hg ci -Am 'base'
  adding a

Refuse to amend public csets:

  $ hg phase -r . -p
  $ hg ci --amend
  abort: cannot amend public changesets
  [255]
  $ hg phase -r . -f -d

  $ echo a >> a
  $ hg ci -Am 'base1'

Nothing to amend:

  $ hg ci --amend
  nothing changed
  [1]

  $ echo '[hooks]' >> $HGRCPATH
  $ echo 'pretxncommit.foo = echo "pretxncommit $HG_NODE"; hg id -r $HG_NODE' >> $HGRCPATH

Amending changeset with changes in working dir:

  $ echo a >> a
  $ hg ci --amend -m 'amend base1'
<<<<<<< HEAD
  saved backup bundle to $TESTTMP/.hg/strip-backup/489edb5b847d-amend-backup.hg (glob)
=======
  pretxncommit 9cd25b479c51be2f4ed2c38e7abdf7ce67d8e0dc
  9cd25b479c51 tip
  saved backup bundle to $TESTTMP/.hg/strip-backup/489edb5b847d-amend-backup.hg
  $ echo 'pretxncommit.foo = ' >> $HGRCPATH
>>>>>>> bcb74504
  $ hg diff -c .
  diff -r ad120869acf0 -r 9cd25b479c51 a
  --- a/a	Thu Jan 01 00:00:00 1970 +0000
  +++ b/a	Thu Jan 01 00:00:00 1970 +0000
  @@ -1,1 +1,3 @@
   a
  +a
  +a
  $ hg log
  changeset:   1:9cd25b479c51
  tag:         tip
  user:        test
  date:        Thu Jan 01 00:00:00 1970 +0000
  summary:     amend base1
  
  changeset:   0:ad120869acf0
  user:        test
  date:        Thu Jan 01 00:00:00 1970 +0000
  summary:     base
  

Add new file:

  $ echo b > b
  $ hg ci --amend -Am 'amend base1 new file'
  adding b
  saved backup bundle to $TESTTMP/.hg/strip-backup/9cd25b479c51-amend-backup.hg (glob)

Remove file that was added in amended commit:

  $ hg rm b
  $ hg ci --amend -m 'amend base1 remove new file'
  saved backup bundle to $TESTTMP/.hg/strip-backup/e2bb3ecffd2f-amend-backup.hg (glob)

  $ hg cat b
  b: no such file in rev 664a9b2d60cd
  [1]

No changes, just a different message:

  $ hg ci -v --amend -m 'no changes, new message'
  amending changeset 664a9b2d60cd
  copying changeset 664a9b2d60cd to ad120869acf0
  a
  stripping amended changeset 664a9b2d60cd
  1 changesets found
  saved backup bundle to $TESTTMP/.hg/strip-backup/664a9b2d60cd-amend-backup.hg (glob)
  1 changesets found
  adding branch
  adding changesets
  adding manifests
  adding file changes
  added 1 changesets with 1 changes to 1 files
  committed changeset 1:ea6e356ff2ad
  $ hg diff -c .
  diff -r ad120869acf0 -r ea6e356ff2ad a
  --- a/a	Thu Jan 01 00:00:00 1970 +0000
  +++ b/a	Thu Jan 01 00:00:00 1970 +0000
  @@ -1,1 +1,3 @@
   a
  +a
  +a
  $ hg log
  changeset:   1:ea6e356ff2ad
  tag:         tip
  user:        test
  date:        Thu Jan 01 00:00:00 1970 +0000
  summary:     no changes, new message
  
  changeset:   0:ad120869acf0
  user:        test
  date:        Thu Jan 01 00:00:00 1970 +0000
  summary:     base
  

Disable default date on commit so when -d isn't given, the old date is preserved:

  $ echo '[defaults]' >> $HGRCPATH
  $ echo 'commit=' >> $HGRCPATH

Test -u/-d:

  $ hg ci --amend -u foo -d '1 0'
  saved backup bundle to $TESTTMP/.hg/strip-backup/ea6e356ff2ad-amend-backup.hg (glob)
  $ echo a >> a
  $ hg ci --amend -u foo -d '1 0'
  saved backup bundle to $TESTTMP/.hg/strip-backup/377b91ce8b56-amend-backup.hg (glob)
  $ hg log -r .
  changeset:   1:2c94e4a5756f
  tag:         tip
  user:        foo
  date:        Thu Jan 01 00:00:01 1970 +0000
  summary:     no changes, new message
  

Open editor with old commit message if a message isn't given otherwise:

  $ cat > editor.sh << '__EOF__'
  > #!/bin/sh
  > cat $1
  > echo "another precious commit message" > "$1"
  > __EOF__
  $ HGEDITOR="\"sh\" \"`pwd`/editor.sh\"" hg commit --amend -v
  amending changeset 2c94e4a5756f
  copying changeset 2c94e4a5756f to ad120869acf0
  no changes, new message
  
  
  HG: Enter commit message.  Lines beginning with 'HG:' are removed.
  HG: Leave message empty to abort commit.
  HG: --
  HG: user: foo
  HG: branch 'default'
  HG: changed a
  a
  stripping amended changeset 2c94e4a5756f
  1 changesets found
  saved backup bundle to $TESTTMP/.hg/strip-backup/2c94e4a5756f-amend-backup.hg (glob)
  1 changesets found
  adding branch
  adding changesets
  adding manifests
  adding file changes
  added 1 changesets with 1 changes to 1 files
  committed changeset 1:ffb49186f961

Same, but with changes in working dir (different code path):

  $ echo a >> a
  $ HGEDITOR="\"sh\" \"`pwd`/editor.sh\"" hg commit --amend -v
  amending changeset ffb49186f961
  another precious commit message
  
  
  HG: Enter commit message.  Lines beginning with 'HG:' are removed.
  HG: Leave message empty to abort commit.
  HG: --
  HG: user: foo
  HG: branch 'default'
  HG: changed a
  a
  copying changeset 27f3aacd3011 to ad120869acf0
  a
  stripping intermediate changeset 27f3aacd3011
  stripping amended changeset ffb49186f961
  2 changesets found
  saved backup bundle to $TESTTMP/.hg/strip-backup/ffb49186f961-amend-backup.hg (glob)
  1 changesets found
  adding branch
  adding changesets
  adding manifests
  adding file changes
  added 1 changesets with 1 changes to 1 files
  committed changeset 1:fb6cca43446f

  $ rm editor.sh
  $ hg log -r .
  changeset:   1:fb6cca43446f
  tag:         tip
  user:        foo
  date:        Thu Jan 01 00:00:01 1970 +0000
  summary:     another precious commit message
  

Moving bookmarks, preserve active bookmark:

  $ hg book book1
  $ hg book book2
  $ hg ci --amend -m 'move bookmarks'
  saved backup bundle to $TESTTMP/.hg/strip-backup/fb6cca43446f-amend-backup.hg (glob)
  $ hg book
     book1                     1:0cf1c7a51bcf
   * book2                     1:0cf1c7a51bcf
  $ echo a >> a
  $ hg ci --amend -m 'move bookmarks'
  saved backup bundle to $TESTTMP/.hg/strip-backup/0cf1c7a51bcf-amend-backup.hg (glob)
  $ hg book
     book1                     1:7344472bd951
   * book2                     1:7344472bd951

  $ echo '[defaults]' >> $HGRCPATH
  $ echo "commit=-d '0 0'" >> $HGRCPATH

Moving branches:

  $ hg branch foo
  marked working directory as branch foo
  (branches are permanent and global, did you want a bookmark?)
  $ echo a >> a
  $ hg ci -m 'branch foo'
  $ hg branch default -f
  marked working directory as branch default
  (branches are permanent and global, did you want a bookmark?)
  $ hg ci --amend -m 'back to default'
  saved backup bundle to $TESTTMP/.hg/strip-backup/1661ca36a2db-amend-backup.hg (glob)
  $ hg branches
  default                        2:f24ee5961967

Close branch:

  $ hg up -q 0
  $ echo b >> b
  $ hg branch foo
  marked working directory as branch foo
  (branches are permanent and global, did you want a bookmark?)
  $ hg ci -Am 'fork'
  adding b
  $ echo b >> b
  $ hg ci -mb
  $ hg ci --amend --close-branch -m 'closing branch foo'
  saved backup bundle to $TESTTMP/.hg/strip-backup/c962248fa264-amend-backup.hg (glob)

Same thing, different code path:

  $ echo b >> b
  $ hg ci -m 'reopen branch'
  reopening closed branch head 4
  $ echo b >> b
  $ hg ci --amend --close-branch
  saved backup bundle to $TESTTMP/.hg/strip-backup/5e302dcc12b8-amend-backup.hg (glob)
  $ hg branches
  default                        2:f24ee5961967

Refuse to amend merges:

  $ hg up -q default
  $ hg merge foo
  1 files updated, 0 files merged, 0 files removed, 0 files unresolved
  (branch merge, don't forget to commit)
  $ hg ci --amend
  abort: cannot amend while merging
  [255]
  $ hg ci -m 'merge'
  $ hg ci --amend
  abort: cannot amend merge changesets
  [255]

Follow copies/renames:

  $ hg mv b c
  $ hg ci -m 'b -> c'
  $ hg mv c d
  $ hg ci --amend -m 'b -> d'
  saved backup bundle to $TESTTMP/.hg/strip-backup/9c207120aa98-amend-backup.hg (glob)
  $ hg st --rev '.^' --copies d
  A d
    b
  $ hg cp d e
  $ hg ci -m 'e = d'
  $ hg cp e f
  $ hg ci --amend -m 'f = d'
  saved backup bundle to $TESTTMP/.hg/strip-backup/fda2b3b27b22-amend-backup.hg (glob)
  $ hg st --rev '.^' --copies f
  A f
    d

  $ mv f f.orig
  $ hg rm -A f
  $ hg ci -m removef
  $ hg cp a f
  $ mv f.orig f
  $ hg ci --amend -m replacef
  saved backup bundle to $TESTTMP/.hg/strip-backup/20a7413547f9-amend-backup.hg (glob)
  $ hg st --change . --copies
  $ hg log -r . --template "{file_copies}\n"
  

Move added file (issue3410):

  $ echo g >> g
  $ hg ci -Am g
  adding g
  $ hg mv g h
  $ hg ci --amend
  saved backup bundle to $TESTTMP/.hg/strip-backup/5daa77a5d616-amend-backup.hg (glob)
  $ hg st --change . --copies h
  A h
  $ hg log -r . --template "{file_copies}\n"
  

Can't rollback an amend:

  $ hg rollback
  no rollback information available
  [1]

Preserve extra dict (issue3430):

  $ hg branch a
  marked working directory as branch a
  (branches are permanent and global, did you want a bookmark?)
  $ echo a >> a
  $ hg ci -ma
  $ hg ci --amend -m "a'"
  saved backup bundle to $TESTTMP/.hg/strip-backup/167f8e3031df-amend-backup.hg (glob)
  $ hg log -r . --template "{branch}\n"
  a
  $ hg ci --amend -m "a''"
  saved backup bundle to $TESTTMP/.hg/strip-backup/ceac1a44c806-amend-backup.hg (glob)
  $ hg log -r . --template "{branch}\n"
  a

Also preserve other entries in the dict that are in the old commit,
first graft something so there's an additional entry:

  $ hg up 0 -q
  $ echo z > z
  $ hg ci -Am 'fork'
  adding z
  created new head
  $ hg up 11
  5 files updated, 0 files merged, 1 files removed, 0 files unresolved
  $ hg graft 12
  grafting revision 12
  $ hg ci --amend -m 'graft amend'
  saved backup bundle to $TESTTMP/.hg/strip-backup/18a5124daf7a-amend-backup.hg (glob)
  $ hg log -r . --debug | grep extra
  extra:       branch=a
  extra:       source=2647734878ef0236dda712fae9c1651cf694ea8a<|MERGE_RESOLUTION|>--- conflicted
+++ resolved
@@ -30,14 +30,10 @@
 
   $ echo a >> a
   $ hg ci --amend -m 'amend base1'
-<<<<<<< HEAD
-  saved backup bundle to $TESTTMP/.hg/strip-backup/489edb5b847d-amend-backup.hg (glob)
-=======
   pretxncommit 9cd25b479c51be2f4ed2c38e7abdf7ce67d8e0dc
   9cd25b479c51 tip
   saved backup bundle to $TESTTMP/.hg/strip-backup/489edb5b847d-amend-backup.hg
   $ echo 'pretxncommit.foo = ' >> $HGRCPATH
->>>>>>> bcb74504
   $ hg diff -c .
   diff -r ad120869acf0 -r 9cd25b479c51 a
   --- a/a	Thu Jan 01 00:00:00 1970 +0000
