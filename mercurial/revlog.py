"""
revlog.py - storage back-end for mercurial

This provides efficient delta storage with O(1) retrieve and append
and O(changes) merge between branches

Copyright 2005, 2006 Matt Mackall <mpm@selenic.com>

This software may be used and distributed according to the terms
of the GNU General Public License, incorporated herein by reference.
"""

from node import *
<<<<<<< HEAD
from i18n import gettext as _
=======
from i18n import _
>>>>>>> a5b3ab33
import binascii, changegroup, errno, ancestor, mdiff, os
import sha, struct, util, zlib

# revlog version strings
REVLOGV0 = 0
REVLOGNG = 1

# revlog flags
REVLOGNGINLINEDATA = (1 << 16)
REVLOG_DEFAULT_FLAGS = REVLOGNGINLINEDATA

REVLOG_DEFAULT_FORMAT = REVLOGNG
REVLOG_DEFAULT_VERSION = REVLOG_DEFAULT_FORMAT | REVLOG_DEFAULT_FLAGS

def flagstr(flag):
    if flag == "inline":
        return REVLOGNGINLINEDATA
    raise RevlogError(_("unknown revlog flag %s") % flag)

def hash(text, p1, p2):
    """generate a hash from the given text and its parent hashes

    This hash combines both the current file contents and its history
    in a manner that makes it easy to distinguish nodes with the same
    content in the revision graph.
    """
    l = [p1, p2]
    l.sort()
    s = sha.new(l[0])
    s.update(l[1])
    s.update(text)
    return s.digest()

def compress(text):
    """ generate a possibly-compressed representation of text """
    if not text: return ("", text)
    if len(text) < 44:
        if text[0] == '\0': return ("", text)
        return ('u', text)
    bin = zlib.compress(text)
    if len(bin) > len(text):
        if text[0] == '\0': return ("", text)
        return ('u', text)
    return ("", bin)

def decompress(bin):
    """ decompress the given input """
    if not bin: return bin
    t = bin[0]
    if t == '\0': return bin
    if t == 'x': return zlib.decompress(bin)
    if t == 'u': return bin[1:]
    raise RevlogError(_("unknown compression type %r") % t)

indexformatv0 = ">4l20s20s20s"
v0shaoffset = 56
# index ng:
# 6 bytes offset
# 2 bytes flags
# 4 bytes compressed length
# 4 bytes uncompressed length
# 4 bytes: base rev
# 4 bytes link rev
# 4 bytes parent 1 rev
# 4 bytes parent 2 rev
# 32 bytes: nodeid
indexformatng = ">Qiiiiii20s12x"
ngshaoffset = 32
versionformat = ">I"

class lazyparser(object):
    """
    this class avoids the need to parse the entirety of large indices
    """

    # lazyparser is not safe to use on windows if win32 extensions not
    # available. it keeps file handle open, which make it not possible
    # to break hardlinks on local cloned repos.
    safe_to_use = os.name != 'nt' or (not util.is_win_9x() and
                                      hasattr(util, 'win32api'))

    def __init__(self, dataf, size, indexformat, shaoffset):
        self.dataf = dataf
        self.format = indexformat
        self.s = struct.calcsize(indexformat)
        self.indexformat = indexformat
        self.datasize = size
        self.l = size/self.s
        self.index = [None] * self.l
        self.map = {nullid: nullrev}
        self.allmap = 0
        self.all = 0
        self.mapfind_count = 0
        self.shaoffset = shaoffset

    def loadmap(self):
        """
        during a commit, we need to make sure the rev being added is
        not a duplicate.  This requires loading the entire index,
        which is fairly slow.  loadmap can load up just the node map,
        which takes much less time.
        """
        if self.allmap: return
        end = self.datasize
        self.allmap = 1
        cur = 0
        count = 0
        blocksize = self.s * 256
        self.dataf.seek(0)
        while cur < end:
            data = self.dataf.read(blocksize)
            off = 0
            for x in xrange(256):
                n = data[off + self.shaoffset:off + self.shaoffset + 20]
                self.map[n] = count
                count += 1
                if count >= self.l:
                    break
                off += self.s
            cur += blocksize

    def loadblock(self, blockstart, blocksize, data=None):
        if self.all: return
        if data is None:
            self.dataf.seek(blockstart)
            if blockstart + blocksize > self.datasize:
                # the revlog may have grown since we've started running,
                # but we don't have space in self.index for more entries.
                # limit blocksize so that we don't get too much data.
                blocksize = max(self.datasize - blockstart, 0)
            data = self.dataf.read(blocksize)
        lend = len(data) / self.s
        i = blockstart / self.s
        off = 0
        for x in xrange(lend):
            if self.index[i + x] == None:
                b = data[off : off + self.s]
                self.index[i + x] = b
                n = b[self.shaoffset:self.shaoffset + 20]
                self.map[n] = i + x
            off += self.s

    def findnode(self, node):
        """search backwards through the index file for a specific node"""
        if self.allmap: return None

        # hg log will cause many many searches for the manifest
        # nodes.  After we get called a few times, just load the whole
        # thing.
        if self.mapfind_count > 8:
            self.loadmap()
            if node in self.map:
                return node
            return None
        self.mapfind_count += 1
        last = self.l - 1
        while self.index[last] != None:
            if last == 0:
                self.all = 1
                self.allmap = 1
                return None
            last -= 1
        end = (last + 1) * self.s
        blocksize = self.s * 256
        while end >= 0:
            start = max(end - blocksize, 0)
            self.dataf.seek(start)
            data = self.dataf.read(end - start)
            findend = end - start
            while True:
                # we're searching backwards, so weh have to make sure
                # we don't find a changeset where this node is a parent
                off = data.rfind(node, 0, findend)
                findend = off
                if off >= 0:
                    i = off / self.s
                    off = i * self.s
                    n = data[off + self.shaoffset:off + self.shaoffset + 20]
                    if n == node:
                        self.map[n] = i + start / self.s
                        return node
                else:
                    break
            end -= blocksize
        return None

    def loadindex(self, i=None, end=None):
        if self.all: return
        all = False
        if i == None:
            blockstart = 0
            blocksize = (512 / self.s) * self.s
            end = self.datasize
            all = True
        else:
            if end:
                blockstart = i * self.s
                end = end * self.s
                blocksize = end - blockstart
            else:
                blockstart = (i & ~(32)) * self.s
                blocksize = self.s * 64
                end = blockstart + blocksize
        while blockstart < end:
            self.loadblock(blockstart, blocksize)
            blockstart += blocksize
        if all: self.all = True

class lazyindex(object):
    """a lazy version of the index array"""
    def __init__(self, parser):
        self.p = parser
    def __len__(self):
        return len(self.p.index)
    def load(self, pos):
        if pos < 0:
            pos += len(self.p.index)
        self.p.loadindex(pos)
        return self.p.index[pos]
    def __getitem__(self, pos):
        ret = self.p.index[pos] or self.load(pos)
        if isinstance(ret, str):
            ret = struct.unpack(self.p.indexformat, ret)
        return ret
    def __setitem__(self, pos, item):
        self.p.index[pos] = item
    def __delitem__(self, pos):
        del self.p.index[pos]
    def append(self, e):
        self.p.index.append(e)

class lazymap(object):
    """a lazy version of the node map"""
    def __init__(self, parser):
        self.p = parser
    def load(self, key):
        n = self.p.findnode(key)
        if n == None:
            raise KeyError(key)
    def __contains__(self, key):
        if key in self.p.map:
            return True
        self.p.loadmap()
        return key in self.p.map
    def __iter__(self):
        yield nullid
        for i in xrange(self.p.l):
            ret = self.p.index[i]
            if not ret:
                self.p.loadindex(i)
                ret = self.p.index[i]
            if isinstance(ret, str):
                ret = struct.unpack(self.p.indexformat, ret)
            yield ret[-1]
    def __getitem__(self, key):
        try:
            return self.p.map[key]
        except KeyError:
            try:
                self.load(key)
                return self.p.map[key]
            except KeyError:
                raise KeyError("node " + hex(key))
    def __setitem__(self, key, val):
        self.p.map[key] = val
    def __delitem__(self, key):
        del self.p.map[key]

class RevlogError(Exception): pass

class revlog(object):
    """
    the underlying revision storage object

    A revlog consists of two parts, an index and the revision data.

    The index is a file with a fixed record size containing
    information on each revision, includings its nodeid (hash), the
    nodeids of its parents, the position and offset of its data within
    the data file, and the revision it's based on. Finally, each entry
    contains a linkrev entry that can serve as a pointer to external
    data.

    The revision data itself is a linear collection of data chunks.
    Each chunk represents a revision and is usually represented as a
    delta against the previous chunk. To bound lookup time, runs of
    deltas are limited to about 2 times the length of the original
    version data. This makes retrieval of a version proportional to
    its size, or O(1) relative to the number of revisions.

    Both pieces of the revlog are written to in an append-only
    fashion, which means we never need to rewrite a file to insert or
    remove data, and can use some simple techniques to avoid the need
    for locking while reading.
    """
    def __init__(self, opener, indexfile, datafile,
                 defversion=REVLOG_DEFAULT_VERSION):
        """
        create a revlog object

        opener is a function that abstracts the file opening operation
        and can be used to implement COW semantics or the like.
        """
        self.indexfile = indexfile
        self.datafile = datafile
        self.opener = opener

        self.indexstat = None
        self.cache = None
        self.chunkcache = None
        self.defversion = defversion
        self.load()

    def load(self):
        v = self.defversion
        try:
            f = self.opener(self.indexfile)
            i = f.read(4)
            f.seek(0)
        except IOError, inst:
            if inst.errno != errno.ENOENT:
                raise
            i = ""
        else:
            try:
                st = util.fstat(f)
            except AttributeError, inst:
                st = None
            else:
                oldst = self.indexstat
                if (oldst and st.st_dev == oldst.st_dev
                    and st.st_ino == oldst.st_ino
                    and st.st_mtime == oldst.st_mtime
                    and st.st_ctime == oldst.st_ctime):
                    return
                self.indexstat = st
            if len(i) > 0:
                v = struct.unpack(versionformat, i)[0]
        flags = v & ~0xFFFF
        fmt = v & 0xFFFF
        if fmt == REVLOGV0:
            if flags:
                raise RevlogError(_("index %s unknown flags %#04x for format v0")
                                  % (self.indexfile, flags >> 16))
        elif fmt == REVLOGNG:
            if flags & ~REVLOGNGINLINEDATA:
                raise RevlogError(_("index %s unknown flags %#04x for revlogng")
                                  % (self.indexfile, flags >> 16))
        else:
            raise RevlogError(_("index %s unknown format %d")
                              % (self.indexfile, fmt))
        self.version = v
        if v == REVLOGV0:
            self.indexformat = indexformatv0
            shaoffset = v0shaoffset
        else:
            self.indexformat = indexformatng
            shaoffset = ngshaoffset

        if i:
            if (lazyparser.safe_to_use and not self.inlinedata() and
                st and st.st_size > 10000):
                # big index, let's parse it on demand
                parser = lazyparser(f, st.st_size, self.indexformat, shaoffset)
                self.index = lazyindex(parser)
                self.nodemap = lazymap(parser)
            else:
                self.parseindex(f, st)
            if self.version != REVLOGV0:
                e = list(self.index[0])
                type = self.ngtype(e[0])
                e[0] = self.offset_type(0, type)
                self.index[0] = e
        else:
            self.nodemap = {nullid: nullrev}
            self.index = []


    def parseindex(self, fp, st):
        s = struct.calcsize(self.indexformat)
        self.index = []
        self.nodemap =  {nullid: nullrev}
        inline = self.inlinedata()
        n = 0
        leftover = None
        while True:
            if st:
                data = fp.read(65536)
            else:
                # hack for httprangereader, it doesn't do partial reads well
                data = fp.read()
            if not data:
                break
            if n == 0 and self.inlinedata():
                # cache the first chunk
                self.chunkcache = (0, data)
            if leftover:
                data = leftover + data
                leftover = None
            off = 0
            l = len(data)
            while off < l:
                if l - off < s:
                    leftover = data[off:]
                    break
                cur = data[off:off + s]
                off += s
                e = struct.unpack(self.indexformat, cur)
                self.index.append(e)
                self.nodemap[e[-1]] = n
                n += 1
                if inline:
                    off += e[1]
                    if off > l:
                        # some things don't seek well, just read it
                        fp.read(off - l)
            if not st:
                break


    def ngoffset(self, q):
        if q & 0xFFFF:
            raise RevlogError(_('%s: incompatible revision flag %x') %
                              (self.indexfile, q))
        return long(q >> 16)

    def ngtype(self, q):
        return int(q & 0xFFFF)

    def offset_type(self, offset, type):
        return long(long(offset) << 16 | type)

    def loadindex(self, start, end):
        """load a block of indexes all at once from the lazy parser"""
        if isinstance(self.index, lazyindex):
            self.index.p.loadindex(start, end)

    def loadindexmap(self):
        """loads both the map and the index from the lazy parser"""
        if isinstance(self.index, lazyindex):
            p = self.index.p
            p.loadindex()
            self.nodemap = p.map

    def loadmap(self):
        """loads the map from the lazy parser"""
        if isinstance(self.nodemap, lazymap):
            self.nodemap.p.loadmap()
            self.nodemap = self.nodemap.p.map

    def inlinedata(self): return self.version & REVLOGNGINLINEDATA
    def tip(self): return self.node(len(self.index) - 1)
    def count(self): return len(self.index)
    def node(self, rev):
        return rev == nullrev and nullid or self.index[rev][-1]
    def rev(self, node):
        try:
            return self.nodemap[node]
        except KeyError:
            raise RevlogError(_('%s: no node %s') % (self.indexfile, hex(node)))
    def linkrev(self, node):
        return (node == nullid) and nullrev or self.index[self.rev(node)][-4]
    def parents(self, node):
        if node == nullid: return (nullid, nullid)
        r = self.rev(node)
        d = self.index[r][-3:-1]
        if self.version == REVLOGV0:
            return d
        return (self.node(d[0]), self.node(d[1]))
    def parentrevs(self, rev):
        if rev == nullrev:
            return (nullrev, nullrev)
        d = self.index[rev][-3:-1]
        if self.version == REVLOGV0:
            return (self.rev(d[0]), self.rev(d[1]))
        return d
    def start(self, rev):
        if rev == nullrev:
            return 0
        if self.version != REVLOGV0:
            return self.ngoffset(self.index[rev][0])
        return self.index[rev][0]

    def end(self, rev): return self.start(rev) + self.length(rev)

    def size(self, rev):
        """return the length of the uncompressed text for a given revision"""
        if rev == nullrev:
            return 0
        l = -1
        if self.version != REVLOGV0:
            l = self.index[rev][2]
        if l >= 0:
            return l

        t = self.revision(self.node(rev))
        return len(t)

        # alternate implementation, The advantage to this code is it
        # will be faster for a single revision.  But, the results are not
        # cached, so finding the size of every revision will be slower.
        """
        if self.cache and self.cache[1] == rev:
            return len(self.cache[2])

        base = self.base(rev)
        if self.cache and self.cache[1] >= base and self.cache[1] < rev:
            base = self.cache[1]
            text = self.cache[2]
        else:
            text = self.revision(self.node(base))

        l = len(text)
        for x in xrange(base + 1, rev + 1):
            l = mdiff.patchedsize(l, self.chunk(x))
        return l
        """

    def length(self, rev):
        if rev == nullrev:
            return 0
        else:
            return self.index[rev][1]
    def base(self, rev):
        if (rev == nullrev):
            return nullrev
        else:
            return self.index[rev][-5]

    def reachable(self, node, stop=None):
        """return a hash of all nodes ancestral to a given node, including
         the node itself, stopping when stop is matched"""
        reachable = {}
        visit = [node]
        reachable[node] = 1
        if stop:
            stopn = self.rev(stop)
        else:
            stopn = 0
        while visit:
            n = visit.pop(0)
            if n == stop:
                continue
            if n == nullid:
                continue
            for p in self.parents(n):
                if self.rev(p) < stopn:
                    continue
                if p not in reachable:
                    reachable[p] = 1
                    visit.append(p)
        return reachable

    def nodesbetween(self, roots=None, heads=None):
        """Return a tuple containing three elements. Elements 1 and 2 contain
        a final list bases and heads after all the unreachable ones have been
        pruned.  Element 0 contains a topologically sorted list of all

        nodes that satisfy these constraints:
        1. All nodes must be descended from a node in roots (the nodes on
           roots are considered descended from themselves).
        2. All nodes must also be ancestors of a node in heads (the nodes in
           heads are considered to be their own ancestors).

        If roots is unspecified, nullid is assumed as the only root.
        If heads is unspecified, it is taken to be the output of the
        heads method (i.e. a list of all nodes in the repository that
        have no children)."""
        nonodes = ([], [], [])
        if roots is not None:
            roots = list(roots)
            if not roots:
                return nonodes
            lowestrev = min([self.rev(n) for n in roots])
        else:
            roots = [nullid] # Everybody's a descendent of nullid
            lowestrev = nullrev
        if (lowestrev == nullrev) and (heads is None):
            # We want _all_ the nodes!
            return ([self.node(r) for r in xrange(0, self.count())],
                    [nullid], list(self.heads()))
        if heads is None:
            # All nodes are ancestors, so the latest ancestor is the last
            # node.
            highestrev = self.count() - 1
            # Set ancestors to None to signal that every node is an ancestor.
            ancestors = None
            # Set heads to an empty dictionary for later discovery of heads
            heads = {}
        else:
            heads = list(heads)
            if not heads:
                return nonodes
            ancestors = {}
            # Turn heads into a dictionary so we can remove 'fake' heads.
            # Also, later we will be using it to filter out the heads we can't
            # find from roots.
            heads = dict.fromkeys(heads, 0)
            # Start at the top and keep marking parents until we're done.
            nodestotag = heads.keys()
            # Remember where the top was so we can use it as a limit later.
            highestrev = max([self.rev(n) for n in nodestotag])
            while nodestotag:
                # grab a node to tag
                n = nodestotag.pop()
                # Never tag nullid
                if n == nullid:
                    continue
                # A node's revision number represents its place in a
                # topologically sorted list of nodes.
                r = self.rev(n)
                if r >= lowestrev:
                    if n not in ancestors:
                        # If we are possibly a descendent of one of the roots
                        # and we haven't already been marked as an ancestor
                        ancestors[n] = 1 # Mark as ancestor
                        # Add non-nullid parents to list of nodes to tag.
                        nodestotag.extend([p for p in self.parents(n) if
                                           p != nullid])
                    elif n in heads: # We've seen it before, is it a fake head?
                        # So it is, real heads should not be the ancestors of
                        # any other heads.
                        heads.pop(n)
            if not ancestors:
                return nonodes
            # Now that we have our set of ancestors, we want to remove any
            # roots that are not ancestors.

            # If one of the roots was nullid, everything is included anyway.
            if lowestrev > nullrev:
                # But, since we weren't, let's recompute the lowest rev to not
                # include roots that aren't ancestors.

                # Filter out roots that aren't ancestors of heads
                roots = [n for n in roots if n in ancestors]
                # Recompute the lowest revision
                if roots:
                    lowestrev = min([self.rev(n) for n in roots])
                else:
                    # No more roots?  Return empty list
                    return nonodes
            else:
                # We are descending from nullid, and don't need to care about
                # any other roots.
                lowestrev = nullrev
                roots = [nullid]
        # Transform our roots list into a 'set' (i.e. a dictionary where the
        # values don't matter.
        descendents = dict.fromkeys(roots, 1)
        # Also, keep the original roots so we can filter out roots that aren't
        # 'real' roots (i.e. are descended from other roots).
        roots = descendents.copy()
        # Our topologically sorted list of output nodes.
        orderedout = []
        # Don't start at nullid since we don't want nullid in our output list,
        # and if nullid shows up in descedents, empty parents will look like
        # they're descendents.
        for r in xrange(max(lowestrev, 0), highestrev + 1):
            n = self.node(r)
            isdescendent = False
            if lowestrev == nullrev:  # Everybody is a descendent of nullid
                isdescendent = True
            elif n in descendents:
                # n is already a descendent
                isdescendent = True
                # This check only needs to be done here because all the roots
                # will start being marked is descendents before the loop.
                if n in roots:
                    # If n was a root, check if it's a 'real' root.
                    p = tuple(self.parents(n))
                    # If any of its parents are descendents, it's not a root.
                    if (p[0] in descendents) or (p[1] in descendents):
                        roots.pop(n)
            else:
                p = tuple(self.parents(n))
                # A node is a descendent if either of its parents are
                # descendents.  (We seeded the dependents list with the roots
                # up there, remember?)
                if (p[0] in descendents) or (p[1] in descendents):
                    descendents[n] = 1
                    isdescendent = True
            if isdescendent and ((ancestors is None) or (n in ancestors)):
                # Only include nodes that are both descendents and ancestors.
                orderedout.append(n)
                if (ancestors is not None) and (n in heads):
                    # We're trying to figure out which heads are reachable
                    # from roots.
                    # Mark this head as having been reached
                    heads[n] = 1
                elif ancestors is None:
                    # Otherwise, we're trying to discover the heads.
                    # Assume this is a head because if it isn't, the next step
                    # will eventually remove it.
                    heads[n] = 1
                    # But, obviously its parents aren't.
                    for p in self.parents(n):
                        heads.pop(p, None)
        heads = [n for n in heads.iterkeys() if heads[n] != 0]
        roots = roots.keys()
        assert orderedout
        assert roots
        assert heads
        return (orderedout, roots, heads)

    def heads(self, start=None):
        """return the list of all nodes that have no children

        if start is specified, only heads that are descendants of
        start will be returned

        """
        if start is None:
            start = nullid
        startrev = self.rev(start)
        reachable = {startrev: 1}
        heads = {startrev: 1}

        parentrevs = self.parentrevs
        for r in xrange(startrev + 1, self.count()):
            for p in parentrevs(r):
                if p in reachable:
                    reachable[r] = 1
                    heads[r] = 1
                if p in heads:
                    del heads[p]
        return [self.node(r) for r in heads]

    def children(self, node):
        """find the children of a given node"""
        c = []
        p = self.rev(node)
        for r in range(p + 1, self.count()):
            for pr in self.parentrevs(r):
                if pr == p:
                    c.append(self.node(r))
        return c

    def _match(self, id):
        if isinstance(id, (long, int)):
            # rev
            return self.node(id)
        if len(id) == 20:
            # possibly a binary node
            # odds of a binary node being all hex in ASCII are 1 in 10**25
            try:
                node = id
                r = self.rev(node) # quick search the index
                return node
            except RevlogError:
                pass # may be partial hex id
        try:
            # str(rev)
            rev = int(id)
            if str(rev) != id: raise ValueError
            if rev < 0: rev = self.count() + rev
            if rev < 0 or rev >= self.count(): raise ValueError
            return self.node(rev)
        except (ValueError, OverflowError):
            pass
        if len(id) == 40:
            try:
                # a full hex nodeid?
                node = bin(id)
                r = self.rev(node)
                return node
            except TypeError:
                pass

    def _partialmatch(self, id):
        if len(id) < 40:
            try:
                # hex(node)[:...]
                bin_id = bin(id[:len(id) & ~1]) # grab an even number of digits
                node = None
                for n in self.nodemap:
                    if n.startswith(bin_id) and hex(n).startswith(id):
                        if node is not None:
                            raise RevlogError(_("Ambiguous identifier"))
                        node = n
                if node is not None:
                    return node
            except TypeError:
                pass

    def lookup(self, id):
        """locate a node based on:
            - revision number or str(revision number)
            - nodeid or subset of hex nodeid
        """

        n = self._match(id)
        if n is not None:
            return n
        n = self._partialmatch(id)
        if n:
            return n

        raise RevlogError(_("No match found"))

    def cmp(self, node, text):
        """compare text with a given file revision"""
        p1, p2 = self.parents(node)
        return hash(text, p1, p2) != node

    def makenode(self, node, text):
        """calculate a file nodeid for text, descended or possibly
        unchanged from node"""

        if self.cmp(node, text):
            return hash(text, node, nullid)
        return node

    def diff(self, a, b):
        """return a delta between two revisions"""
        return mdiff.textdiff(a, b)

    def patches(self, t, pl):
        """apply a list of patches to a string"""
        return mdiff.patches(t, pl)

    def chunk(self, rev, df=None, cachelen=4096):
        start, length = self.start(rev), self.length(rev)
        inline = self.inlinedata()
        if inline:
            start += (rev + 1) * struct.calcsize(self.indexformat)
        end = start + length
        def loadcache(df):
            cache_length = max(cachelen, length) # 4k
            if not df:
                if inline:
                    df = self.opener(self.indexfile)
                else:
                    df = self.opener(self.datafile)
            df.seek(start)
            self.chunkcache = (start, df.read(cache_length))

        if not self.chunkcache:
            loadcache(df)

        cache_start = self.chunkcache[0]
        cache_end = cache_start + len(self.chunkcache[1])
        if start >= cache_start and end <= cache_end:
            # it is cached
            offset = start - cache_start
        else:
            loadcache(df)
            offset = 0

        #def checkchunk():
        #    df = self.opener(self.datafile)
        #    df.seek(start)
        #    return df.read(length)
        #assert s == checkchunk()
        return decompress(self.chunkcache[1][offset:offset + length])

    def delta(self, node):
        """return or calculate a delta between a node and its predecessor"""
        r = self.rev(node)
        return self.revdiff(r - 1, r)

    def revdiff(self, rev1, rev2):
        """return or calculate a delta between two revisions"""
        b1 = self.base(rev1)
        b2 = self.base(rev2)
        if b1 == b2 and rev1 + 1 == rev2:
            return self.chunk(rev2)
        else:
            return self.diff(self.revision(self.node(rev1)),
                             self.revision(self.node(rev2)))

    def revision(self, node):
        """return an uncompressed revision of a given"""
        if node == nullid: return ""
        if self.cache and self.cache[0] == node: return self.cache[2]

        # look up what we need to read
        text = None
        rev = self.rev(node)
        base = self.base(rev)

        if self.inlinedata():
            # we probably have the whole chunk cached
            df = None
        else:
            df = self.opener(self.datafile)

        # do we have useful data cached?
        if self.cache and self.cache[1] >= base and self.cache[1] < rev:
            base = self.cache[1]
            text = self.cache[2]
            self.loadindex(base, rev + 1)
        else:
            self.loadindex(base, rev + 1)
            text = self.chunk(base, df=df)

        bins = []
        for r in xrange(base + 1, rev + 1):
            bins.append(self.chunk(r, df=df))

        text = self.patches(text, bins)

        p1, p2 = self.parents(node)
        if node != hash(text, p1, p2):
            raise RevlogError(_("integrity check failed on %s:%d")
                              % (self.datafile, rev))

        self.cache = (node, rev, text)
        return text

    def checkinlinesize(self, tr, fp=None):
        if not self.inlinedata():
            return
        if not fp:
            fp = self.opener(self.indexfile, 'r')
            fp.seek(0, 2)
        size = fp.tell()
        if size < 131072:
            return
        trinfo = tr.find(self.indexfile)
        if trinfo == None:
            raise RevlogError(_("%s not found in the transaction")
                              % self.indexfile)

        trindex = trinfo[2]
        dataoff = self.start(trindex)

        tr.add(self.datafile, dataoff)
        df = self.opener(self.datafile, 'w')
        calc = struct.calcsize(self.indexformat)
        for r in xrange(self.count()):
            start = self.start(r) + (r + 1) * calc
            length = self.length(r)
            fp.seek(start)
            d = fp.read(length)
            df.write(d)
        fp.close()
        df.close()
        fp = self.opener(self.indexfile, 'w', atomictemp=True)
        self.version &= ~(REVLOGNGINLINEDATA)
        if self.count():
            x = self.index[0]
            e = struct.pack(self.indexformat, *x)[4:]
            l = struct.pack(versionformat, self.version)
            fp.write(l)
            fp.write(e)

        for i in xrange(1, self.count()):
            x = self.index[i]
            e = struct.pack(self.indexformat, *x)
            fp.write(e)

        # if we don't call rename, the temp file will never replace the
        # real index
        fp.rename()

        tr.replace(self.indexfile, trindex * calc)
        self.chunkcache = None

    def addrevision(self, text, transaction, link, p1=None, p2=None, d=None):
        """add a revision to the log

        text - the revision data to add
        transaction - the transaction object used for rollback
        link - the linkrev data to add
        p1, p2 - the parent nodeids of the revision
        d - an optional precomputed delta
        """
        if not self.inlinedata():
            dfh = self.opener(self.datafile, "a")
        else:
            dfh = None
        ifh = self.opener(self.indexfile, "a+")
        return self._addrevision(text, transaction, link, p1, p2, d, ifh, dfh)

    def _addrevision(self, text, transaction, link, p1, p2, d, ifh, dfh):
        if text is None: text = ""
        if p1 is None: p1 = self.tip()
        if p2 is None: p2 = nullid

        node = hash(text, p1, p2)

        if node in self.nodemap:
            return node

        n = self.count()
        t = n - 1

        if n:
            base = self.base(t)
            start = self.start(base)
            end = self.end(t)
            if not d:
                prev = self.revision(self.tip())
                d = self.diff(prev, text)
            data = compress(d)
            l = len(data[1]) + len(data[0])
            dist = end - start + l

        # full versions are inserted when the needed deltas
        # become comparable to the uncompressed text
        if not n or dist > len(text) * 2:
            data = compress(text)
            l = len(data[1]) + len(data[0])
            base = n
        else:
            base = self.base(t)

        offset = 0
        if t >= 0:
            offset = self.end(t)

        if self.version == REVLOGV0:
            e = (offset, l, base, link, p1, p2, node)
        else:
            e = (self.offset_type(offset, 0), l, len(text),
                 base, link, self.rev(p1), self.rev(p2), node)

        self.index.append(e)
        self.nodemap[node] = n
        entry = struct.pack(self.indexformat, *e)

        if not self.inlinedata():
            transaction.add(self.datafile, offset)
            transaction.add(self.indexfile, n * len(entry))
            if data[0]:
                dfh.write(data[0])
            dfh.write(data[1])
            dfh.flush()
        else:
            ifh.seek(0, 2)
            transaction.add(self.indexfile, ifh.tell(), self.count() - 1)

        if len(self.index) == 1 and self.version != REVLOGV0:
            l = struct.pack(versionformat, self.version)
            ifh.write(l)
            entry = entry[4:]

        ifh.write(entry)

        if self.inlinedata():
            ifh.write(data[0])
            ifh.write(data[1])
            self.checkinlinesize(transaction, ifh)

        self.cache = (node, n, text)
        return node

    def ancestor(self, a, b):
        """calculate the least common ancestor of nodes a and b"""

        def parents(rev):
            return [p for p in self.parentrevs(rev) if p != nullrev]

        c = ancestor.ancestor(self.rev(a), self.rev(b), parents)
        if c is None:
            return nullid

        return self.node(c)

    def group(self, nodelist, lookup, infocollect=None):
        """calculate a delta group

        Given a list of changeset revs, return a set of deltas and
        metadata corresponding to nodes. the first delta is
        parent(nodes[0]) -> nodes[0] the receiver is guaranteed to
        have this parent as it has all history before these
        changesets. parent is parent[0]
        """
        revs = [self.rev(n) for n in nodelist]

        # if we don't have any revisions touched by these changesets, bail
        if not revs:
            yield changegroup.closechunk()
            return

        # add the parent of the first rev
        p = self.parents(self.node(revs[0]))[0]
        revs.insert(0, self.rev(p))

        # build deltas
        for d in xrange(0, len(revs) - 1):
            a, b = revs[d], revs[d + 1]
            nb = self.node(b)

            if infocollect is not None:
                infocollect(nb)

            d = self.revdiff(a, b)
            p = self.parents(nb)
            meta = nb + p[0] + p[1] + lookup(nb)
            yield changegroup.genchunk("%s%s" % (meta, d))

        yield changegroup.closechunk()

    def addgroup(self, revs, linkmapper, transaction, unique=0):
        """
        add a delta group

        given a set of deltas, add them to the revision log. the
        first delta is against its parent, which should be in our
        log, the rest are against the previous delta.
        """

        #track the base of the current delta log
        r = self.count()
        t = r - 1
        node = None

        base = prev = nullrev
        start = end = textlen = 0
        if r:
            end = self.end(t)

        ifh = self.opener(self.indexfile, "a+")
        ifh.seek(0, 2)
        transaction.add(self.indexfile, ifh.tell(), self.count())
        if self.inlinedata():
            dfh = None
        else:
            transaction.add(self.datafile, end)
            dfh = self.opener(self.datafile, "a")

        # loop through our set of deltas
        chain = None
        for chunk in revs:
            node, p1, p2, cs = struct.unpack("20s20s20s20s", chunk[:80])
            link = linkmapper(cs)
            if node in self.nodemap:
                # this can happen if two branches make the same change
                # if unique:
                #    raise RevlogError(_("already have %s") % hex(node[:4]))
                chain = node
                continue
            delta = chunk[80:]

            for p in (p1, p2):
                if not p in self.nodemap:
                    raise RevlogError(_("unknown parent %s") % short(p))

            if not chain:
                # retrieve the parent revision of the delta chain
                chain = p1
                if not chain in self.nodemap:
                    raise RevlogError(_("unknown base %s") % short(chain[:4]))

            # full versions are inserted when the needed deltas become
            # comparable to the uncompressed text or when the previous
            # version is not the one we have a delta against. We use
            # the size of the previous full rev as a proxy for the
            # current size.

            if chain == prev:
                tempd = compress(delta)
                cdelta = tempd[0] + tempd[1]
                textlen = mdiff.patchedsize(textlen, delta)

            if chain != prev or (end - start + len(cdelta)) > textlen * 2:
                # flush our writes here so we can read it in revision
                if dfh:
                    dfh.flush()
                ifh.flush()
                text = self.revision(chain)
                text = self.patches(text, [delta])
                chk = self._addrevision(text, transaction, link, p1, p2, None,
                                        ifh, dfh)
                if not dfh and not self.inlinedata():
                    # addrevision switched from inline to conventional
                    # reopen the index
                    dfh = self.opener(self.datafile, "a")
                    ifh = self.opener(self.indexfile, "a")
                if chk != node:
                    raise RevlogError(_("consistency error adding group"))
                textlen = len(text)
            else:
                if self.version == REVLOGV0:
                    e = (end, len(cdelta), base, link, p1, p2, node)
                else:
                    e = (self.offset_type(end, 0), len(cdelta), textlen, base,
                         link, self.rev(p1), self.rev(p2), node)
                self.index.append(e)
                self.nodemap[node] = r
                if self.inlinedata():
                    ifh.write(struct.pack(self.indexformat, *e))
                    ifh.write(cdelta)
                    self.checkinlinesize(transaction, ifh)
                    if not self.inlinedata():
                        dfh = self.opener(self.datafile, "a")
                        ifh = self.opener(self.indexfile, "a")
                else:
                    dfh.write(cdelta)
                    ifh.write(struct.pack(self.indexformat, *e))

            t, r, chain, prev = r, r + 1, node, node
            base = self.base(t)
            start = self.start(base)
            end = self.end(t)

        return node

    def strip(self, rev, minlink):
        if self.count() == 0 or rev >= self.count():
            return

        if isinstance(self.index, lazyindex):
            self.loadindexmap()

        # When stripping away a revision, we need to make sure it
        # does not actually belong to an older changeset.
        # The minlink parameter defines the oldest revision
        # we're allowed to strip away.
        while minlink > self.index[rev][-4]:
            rev += 1
            if rev >= self.count():
                return

        # first truncate the files on disk
        end = self.start(rev)
        if not self.inlinedata():
            df = self.opener(self.datafile, "a")
            df.truncate(end)
            end = rev * struct.calcsize(self.indexformat)
        else:
            end += rev * struct.calcsize(self.indexformat)

        indexf = self.opener(self.indexfile, "a")
        indexf.truncate(end)

        # then reset internal state in memory to forget those revisions
        self.cache = None
        self.chunkcache = None
        for x in xrange(rev, self.count()):
            del self.nodemap[self.node(x)]

        del self.index[rev:]

    def checksize(self):
        expected = 0
        if self.count():
            expected = self.end(self.count() - 1)

        try:
            f = self.opener(self.datafile)
            f.seek(0, 2)
            actual = f.tell()
            dd = actual - expected
        except IOError, inst:
            if inst.errno != errno.ENOENT:
                raise
            dd = 0

        try:
            f = self.opener(self.indexfile)
            f.seek(0, 2)
            actual = f.tell()
            s = struct.calcsize(self.indexformat)
            i = actual / s
            di = actual - (i * s)
            if self.inlinedata():
                databytes = 0
                for r in xrange(self.count()):
                    databytes += self.length(r)
                dd = 0
                di = actual - self.count() * s - databytes
        except IOError, inst:
            if inst.errno != errno.ENOENT:
                raise
            di = 0

        return (dd, di)

<|MERGE_RESOLUTION|>--- conflicted
+++ resolved
@@ -11,11 +11,7 @@
 """
 
 from node import *
-<<<<<<< HEAD
-from i18n import gettext as _
-=======
 from i18n import _
->>>>>>> a5b3ab33
 import binascii, changegroup, errno, ancestor, mdiff, os
 import sha, struct, util, zlib
 
