# url.py - HTTP handling for mercurial
#
# Copyright 2005, 2006, 2007, 2008 Matt Mackall <mpm@selenic.com>
# Copyright 2006, 2007 Alexis S. L. Carvalho <alexis@cecm.usp.br>
# Copyright 2006 Vadim Gelfer <vadim.gelfer@gmail.com>
#
# This software may be used and distributed according to the terms of the
# GNU General Public License version 2 or any later version.

<<<<<<< HEAD
import urllib, urllib2, urlparse, httplib, os, re, socket, cStringIO
import __builtin__
=======
import urllib, urllib2, urlparse, httplib, os, re, socket, cStringIO, time
>>>>>>> 04a1302c
from i18n import _
import keepalive, util

def _urlunparse(scheme, netloc, path, params, query, fragment, url):
    '''Handle cases where urlunparse(urlparse(x://)) doesn't preserve the "//"'''
    result = urlparse.urlunparse((scheme, netloc, path, params, query, fragment))
    if (scheme and
        result.startswith(scheme + ':') and
        not result.startswith(scheme + '://') and
        url.startswith(scheme + '://')
       ):
        result = scheme + '://' + result[len(scheme + ':'):]
    return result

def hidepassword(url):
    '''hide user credential in a url string'''
    scheme, netloc, path, params, query, fragment = urlparse.urlparse(url)
    netloc = re.sub('([^:]*):([^@]*)@(.*)', r'\1:***@\3', netloc)
    return _urlunparse(scheme, netloc, path, params, query, fragment, url)

def removeauth(url):
    '''remove all authentication information from a url string'''
    scheme, netloc, path, params, query, fragment = urlparse.urlparse(url)
    netloc = netloc[netloc.find('@')+1:]
    return _urlunparse(scheme, netloc, path, params, query, fragment, url)

def netlocsplit(netloc):
    '''split [user[:passwd]@]host[:port] into 4-tuple.'''

    a = netloc.find('@')
    if a == -1:
        user, passwd = None, None
    else:
        userpass, netloc = netloc[:a], netloc[a + 1:]
        c = userpass.find(':')
        if c == -1:
            user, passwd = urllib.unquote(userpass), None
        else:
            user = urllib.unquote(userpass[:c])
            passwd = urllib.unquote(userpass[c + 1:])
    c = netloc.find(':')
    if c == -1:
        host, port = netloc, None
    else:
        host, port = netloc[:c], netloc[c + 1:]
    return host, port, user, passwd

def netlocunsplit(host, port, user=None, passwd=None):
    '''turn host, port, user, passwd into [user[:passwd]@]host[:port].'''
    if port:
        hostport = host + ':' + port
    else:
        hostport = host
    if user:
        quote = lambda s: urllib.quote(s, safe='')
        if passwd:
            userpass = quote(user) + ':' + quote(passwd)
        else:
            userpass = quote(user)
        return userpass + '@' + hostport
    return hostport

_safe = ('abcdefghijklmnopqrstuvwxyz'
         'ABCDEFGHIJKLMNOPQRSTUVWXYZ'
         '0123456789' '_.-/')
_safeset = None
_hex = None
def quotepath(path):
    '''quote the path part of a URL

    This is similar to urllib.quote, but it also tries to avoid
    quoting things twice (inspired by wget):

    >>> quotepath('abc def')
    'abc%20def'
    >>> quotepath('abc%20def')
    'abc%20def'
    >>> quotepath('abc%20 def')
    'abc%20%20def'
    >>> quotepath('abc def%20')
    'abc%20def%20'
    >>> quotepath('abc def%2')
    'abc%20def%252'
    >>> quotepath('abc def%')
    'abc%20def%25'
    '''
    global _safeset, _hex
    if _safeset is None:
        _safeset = set(_safe)
        _hex = set('abcdefABCDEF0123456789')
    l = list(path)
    for i in xrange(len(l)):
        c = l[i]
        if (c == '%' and i + 2 < len(l) and
            l[i + 1] in _hex and l[i + 2] in _hex):
            pass
        elif c not in _safeset:
            l[i] = '%%%02X' % ord(c)
    return ''.join(l)

class passwordmgr(urllib2.HTTPPasswordMgrWithDefaultRealm):
    def __init__(self, ui):
        urllib2.HTTPPasswordMgrWithDefaultRealm.__init__(self)
        self.ui = ui

    def find_user_password(self, realm, authuri):
        authinfo = urllib2.HTTPPasswordMgrWithDefaultRealm.find_user_password(
            self, realm, authuri)
        user, passwd = authinfo
        if user and passwd:
            self._writedebug(user, passwd)
            return (user, passwd)

        if not user:
            auth = self.readauthtoken(authuri)
            if auth:
                user, passwd = auth.get('username'), auth.get('password')
        if not user or not passwd:
            if not self.ui.interactive():
                raise util.Abort(_('http authorization required'))

            self.ui.write(_("http authorization required\n"))
            self.ui.status(_("realm: %s\n") % realm)
            if user:
                self.ui.status(_("user: %s\n") % user)
            else:
                user = self.ui.prompt(_("user:"), default=None)

            if not passwd:
                passwd = self.ui.getpass()

        self.add_password(realm, authuri, user, passwd)
        self._writedebug(user, passwd)
        return (user, passwd)

    def _writedebug(self, user, passwd):
        msg = _('http auth: user %s, password %s\n')
        self.ui.debug(msg % (user, passwd and '*' * len(passwd) or 'not set'))

    def readauthtoken(self, uri):
        # Read configuration
        config = dict()
        for key, val in self.ui.configitems('auth'):
            if '.' not in key:
                self.ui.warn(_("ignoring invalid [auth] key '%s'\n") % key)
                continue
            group, setting = key.split('.', 1)
            gdict = config.setdefault(group, dict())
            if setting in ('username', 'cert', 'key'):
                val = util.expandpath(val)
            gdict[setting] = val

        # Find the best match
        scheme, hostpath = uri.split('://', 1)
        bestlen = 0
        bestauth = None
        for auth in config.itervalues():
            prefix = auth.get('prefix')
            if not prefix:
                continue
            p = prefix.split('://', 1)
            if len(p) > 1:
                schemes, prefix = [p[0]], p[1]
            else:
                schemes = (auth.get('schemes') or 'https').split()
            if (prefix == '*' or hostpath.startswith(prefix)) and \
                len(prefix) > bestlen and scheme in schemes:
                bestlen = len(prefix)
                bestauth = auth
        return bestauth

class proxyhandler(urllib2.ProxyHandler):
    def __init__(self, ui):
        proxyurl = ui.config("http_proxy", "host") or os.getenv('http_proxy')
        # XXX proxyauthinfo = None

        if proxyurl:
            # proxy can be proper url or host[:port]
            if not (proxyurl.startswith('http:') or
                    proxyurl.startswith('https:')):
                proxyurl = 'http://' + proxyurl + '/'
            snpqf = urlparse.urlsplit(proxyurl)
            proxyscheme, proxynetloc, proxypath, proxyquery, proxyfrag = snpqf
            hpup = netlocsplit(proxynetloc)

            proxyhost, proxyport, proxyuser, proxypasswd = hpup
            if not proxyuser:
                proxyuser = ui.config("http_proxy", "user")
                proxypasswd = ui.config("http_proxy", "passwd")

            # see if we should use a proxy for this url
            no_list = ["localhost", "127.0.0.1"]
            no_list.extend([p.lower() for
                            p in ui.configlist("http_proxy", "no")])
            no_list.extend([p.strip().lower() for
                            p in os.getenv("no_proxy", '').split(',')
                            if p.strip()])
            # "http_proxy.always" config is for running tests on localhost
            if ui.configbool("http_proxy", "always"):
                self.no_list = []
            else:
                self.no_list = no_list

            proxyurl = urlparse.urlunsplit((
                proxyscheme, netlocunsplit(proxyhost, proxyport,
                                                proxyuser, proxypasswd or ''),
                proxypath, proxyquery, proxyfrag))
            proxies = {'http': proxyurl, 'https': proxyurl}
            ui.debug('proxying through http://%s:%s\n' %
                      (proxyhost, proxyport))
        else:
            proxies = {}

        # urllib2 takes proxy values from the environment and those
        # will take precedence if found, so drop them
        for env in ["HTTP_PROXY", "http_proxy", "no_proxy"]:
            try:
                if env in os.environ:
                    del os.environ[env]
            except OSError:
                pass

        urllib2.ProxyHandler.__init__(self, proxies)
        self.ui = ui

    def proxy_open(self, req, proxy, type_):
        host = req.get_host().split(':')[0]
        if host in self.no_list:
            return None

        # work around a bug in Python < 2.4.2
        # (it leaves a "\n" at the end of Proxy-authorization headers)
        baseclass = req.__class__
        class _request(baseclass):
            def add_header(self, key, val):
                if key.lower() == 'proxy-authorization':
                    val = val.strip()
                return baseclass.add_header(self, key, val)
        req.__class__ = _request

        return urllib2.ProxyHandler.proxy_open(self, req, proxy, type_)

class httpsendfile(object):
    """This is a wrapper around the objects returned by python's "open".

    Its purpose is to send file-like objects via HTTP and, to do so, it
    defines a __len__ attribute to feed the Content-Length header.
    """

    def __init__(self, *args, **kwargs):
        # We can't just "self._data = open(*args, **kwargs)" here because there
        # is an "open" function defined in this module that shadows the global
        # one
        self._data = __builtin__.open(*args, **kwargs)
        self.read = self._data.read
        self.seek = self._data.seek
        self.close = self._data.close
        self.write = self._data.write

    def __len__(self):
        return os.fstat(self._data.fileno()).st_size

def _gen_sendfile(connection):
    def _sendfile(self, data):
        # send a file
        if isinstance(data, httpsendfile):
            # if auth required, some data sent twice, so rewind here
            data.seek(0)
            for chunk in util.filechunkiter(data):
                connection.send(self, chunk)
        else:
            connection.send(self, data)
    return _sendfile

has_https = hasattr(urllib2, 'HTTPSHandler')
if has_https:
    try:
        # avoid using deprecated/broken FakeSocket in python 2.6
        import ssl
        _ssl_wrap_socket = ssl.wrap_socket
        CERT_REQUIRED = ssl.CERT_REQUIRED
    except ImportError:
        CERT_REQUIRED = 2

        def _ssl_wrap_socket(sock, key_file, cert_file,
                             cert_reqs=CERT_REQUIRED, ca_certs=None):
            if ca_certs:
                raise util.Abort(_(
                    'certificate checking requires Python 2.6'))

            ssl = socket.ssl(sock, key_file, cert_file)
            return httplib.FakeSocket(sock, ssl)

    try:
        _create_connection = socket.create_connection
    except AttributeError:
        _GLOBAL_DEFAULT_TIMEOUT = object()

        def _create_connection(address, timeout=_GLOBAL_DEFAULT_TIMEOUT,
                               source_address=None):
            # lifted from Python 2.6

            msg = "getaddrinfo returns an empty list"
            host, port = address
            for res in socket.getaddrinfo(host, port, 0, socket.SOCK_STREAM):
                af, socktype, proto, canonname, sa = res
                sock = None
                try:
                    sock = socket.socket(af, socktype, proto)
                    if timeout is not _GLOBAL_DEFAULT_TIMEOUT:
                        sock.settimeout(timeout)
                    if source_address:
                        sock.bind(source_address)
                    sock.connect(sa)
                    return sock

                except socket.error, msg:
                    if sock is not None:
                        sock.close()

            raise socket.error, msg

class httpconnection(keepalive.HTTPConnection):
    # must be able to send big bundle as stream.
    send = _gen_sendfile(keepalive.HTTPConnection)

    def connect(self):
        if has_https and self.realhostport: # use CONNECT proxy
            self.sock = socket.socket(socket.AF_INET, socket.SOCK_STREAM)
            self.sock.connect((self.host, self.port))
            if _generic_proxytunnel(self):
                # we do not support client x509 certificates
                self.sock = _ssl_wrap_socket(self.sock, None, None)
        else:
            keepalive.HTTPConnection.connect(self)

    def getresponse(self):
        proxyres = getattr(self, 'proxyres', None)
        if proxyres:
            if proxyres.will_close:
                self.close()
            self.proxyres = None
            return proxyres
        return keepalive.HTTPConnection.getresponse(self)

# general transaction handler to support different ways to handle
# HTTPS proxying before and after Python 2.6.3.
def _generic_start_transaction(handler, h, req):
    if hasattr(req, '_tunnel_host') and req._tunnel_host:
        tunnel_host = req._tunnel_host
        if tunnel_host[:7] not in ['http://', 'https:/']:
            tunnel_host = 'https://' + tunnel_host
        new_tunnel = True
    else:
        tunnel_host = req.get_selector()
        new_tunnel = False

    if new_tunnel or tunnel_host == req.get_full_url(): # has proxy
        urlparts = urlparse.urlparse(tunnel_host)
        if new_tunnel or urlparts[0] == 'https': # only use CONNECT for HTTPS
            realhostport = urlparts[1]
            if realhostport[-1] == ']' or ':' not in realhostport:
                realhostport += ':443'

            h.realhostport = realhostport
            h.headers = req.headers.copy()
            h.headers.update(handler.parent.addheaders)
            return

    h.realhostport = None
    h.headers = None

def _generic_proxytunnel(self):
    proxyheaders = dict(
            [(x, self.headers[x]) for x in self.headers
             if x.lower().startswith('proxy-')])
    self._set_hostport(self.host, self.port)
    self.send('CONNECT %s HTTP/1.0\r\n' % self.realhostport)
    for header in proxyheaders.iteritems():
        self.send('%s: %s\r\n' % header)
    self.send('\r\n')

    # majority of the following code is duplicated from
    # httplib.HTTPConnection as there are no adequate places to
    # override functions to provide the needed functionality
    res = self.response_class(self.sock,
                              strict=self.strict,
                              method=self._method)

    while True:
        version, status, reason = res._read_status()
        if status != httplib.CONTINUE:
            break
        while True:
            skip = res.fp.readline().strip()
            if not skip:
                break
    res.status = status
    res.reason = reason.strip()

    if res.status == 200:
        while True:
            line = res.fp.readline()
            if line == '\r\n':
                break
        return True

    if version == 'HTTP/1.0':
        res.version = 10
    elif version.startswith('HTTP/1.'):
        res.version = 11
    elif version == 'HTTP/0.9':
        res.version = 9
    else:
        raise httplib.UnknownProtocol(version)

    if res.version == 9:
        res.length = None
        res.chunked = 0
        res.will_close = 1
        res.msg = httplib.HTTPMessage(cStringIO.StringIO())
        return False

    res.msg = httplib.HTTPMessage(res.fp)
    res.msg.fp = None

    # are we using the chunked-style of transfer encoding?
    trenc = res.msg.getheader('transfer-encoding')
    if trenc and trenc.lower() == "chunked":
        res.chunked = 1
        res.chunk_left = None
    else:
        res.chunked = 0

    # will the connection close at the end of the response?
    res.will_close = res._check_close()

    # do we have a Content-Length?
    # NOTE: RFC 2616, S4.4, #3 says we ignore this if tr_enc is "chunked"
    length = res.msg.getheader('content-length')
    if length and not res.chunked:
        try:
            res.length = int(length)
        except ValueError:
            res.length = None
        else:
            if res.length < 0:  # ignore nonsensical negative lengths
                res.length = None
    else:
        res.length = None

    # does the body have a fixed length? (of zero)
    if (status == httplib.NO_CONTENT or status == httplib.NOT_MODIFIED or
        100 <= status < 200 or # 1xx codes
        res._method == 'HEAD'):
        res.length = 0

    # if the connection remains open, and we aren't using chunked, and
    # a content-length was not provided, then assume that the connection
    # WILL close.
    if (not res.will_close and
       not res.chunked and
       res.length is None):
        res.will_close = 1

    self.proxyres = res

    return False

class httphandler(keepalive.HTTPHandler):
    def http_open(self, req):
        return self.do_open(httpconnection, req)

    def _start_transaction(self, h, req):
        _generic_start_transaction(self, h, req)
        return keepalive.HTTPHandler._start_transaction(self, h, req)

def _verifycert(cert, hostname):
    '''Verify that cert (in socket.getpeercert() format) matches hostname and is 
    valid at this time. CRLs and subjectAltName are not handled.
    
    Returns error message if any problems are found and None on success.
    '''
    if not cert:
        return _('no certificate received')
    notafter = cert.get('notAfter')
    if notafter and time.time() > ssl.cert_time_to_seconds(notafter):
        return _('certificate expired %s') % notafter
    notbefore = cert.get('notBefore')
    if notbefore and time.time() < ssl.cert_time_to_seconds(notbefore):
        return _('certificate not valid before %s') % notbefore
    dnsname = hostname.lower()
    for s in cert.get('subject', []):
        key, value = s[0]
        if key == 'commonName':
            certname = value.lower()
            if (certname == dnsname or
                '.' in dnsname and certname == '*.' + dnsname.split('.', 1)[1]):
                return None
            return _('certificate is for %s') % certname
    return _('no commonName found in certificate')

if has_https:
    class BetterHTTPS(httplib.HTTPSConnection):
        send = keepalive.safesend

        def connect(self):
            if hasattr(self, 'ui'):
                cacerts = self.ui.config('web', 'cacerts')
            else:
                cacerts = None

            if cacerts:
                sock = _create_connection((self.host, self.port))
                self.sock = _ssl_wrap_socket(sock, self.key_file,
                        self.cert_file, cert_reqs=CERT_REQUIRED,
                        ca_certs=cacerts)
                msg = _verifycert(self.sock.getpeercert(), self.host)
                if msg:
                    raise util.Abort('%s certificate error: %s' % (self.host, msg))
                self.ui.debug(_('%s certificate successfully verified\n') % 
                    self.host)
            else:
                httplib.HTTPSConnection.connect(self)

    class httpsconnection(BetterHTTPS):
        response_class = keepalive.HTTPResponse
        # must be able to send big bundle as stream.
        send = _gen_sendfile(BetterHTTPS)
        getresponse = keepalive.wrapgetresponse(httplib.HTTPSConnection)

        def connect(self):
            if self.realhostport: # use CONNECT proxy
                self.sock = socket.socket(socket.AF_INET, socket.SOCK_STREAM)
                self.sock.connect((self.host, self.port))
                if _generic_proxytunnel(self):
                    self.sock = _ssl_wrap_socket(self.sock, self.cert_file,
                                                 self.key_file)
            else:
                BetterHTTPS.connect(self)

    class httpshandler(keepalive.KeepAliveHandler, urllib2.HTTPSHandler):
        def __init__(self, ui):
            keepalive.KeepAliveHandler.__init__(self)
            urllib2.HTTPSHandler.__init__(self)
            self.ui = ui
            self.pwmgr = passwordmgr(self.ui)

        def _start_transaction(self, h, req):
            _generic_start_transaction(self, h, req)
            return keepalive.KeepAliveHandler._start_transaction(self, h, req)

        def https_open(self, req):
            self.auth = self.pwmgr.readauthtoken(req.get_full_url())
            return self.do_open(self._makeconnection, req)

        def _makeconnection(self, host, port=None, *args, **kwargs):
            keyfile = None
            certfile = None

            if len(args) >= 1: # key_file
                keyfile = args[0]
            if len(args) >= 2: # cert_file
                certfile = args[1]
            args = args[2:]

            # if the user has specified different key/cert files in
            # hgrc, we prefer these
            if self.auth and 'key' in self.auth and 'cert' in self.auth:
                keyfile = self.auth['key']
                certfile = self.auth['cert']

            conn = httpsconnection(host, port, keyfile, certfile, *args, **kwargs)
            conn.ui = self.ui
            return conn

class httpdigestauthhandler(urllib2.HTTPDigestAuthHandler):
    def __init__(self, *args, **kwargs):
        urllib2.HTTPDigestAuthHandler.__init__(self, *args, **kwargs)
        self.retried_req = None

    def reset_retry_count(self):
        # Python 2.6.5 will call this on 401 or 407 errors and thus loop
        # forever. We disable reset_retry_count completely and reset in
        # http_error_auth_reqed instead.
        pass

    def http_error_auth_reqed(self, auth_header, host, req, headers):
        # Reset the retry counter once for each request.
        if req is not self.retried_req:
            self.retried_req = req
            self.retried = 0
        # In python < 2.5 AbstractDigestAuthHandler raises a ValueError if
        # it doesn't know about the auth type requested. This can happen if
        # somebody is using BasicAuth and types a bad password.
        try:
            return urllib2.HTTPDigestAuthHandler.http_error_auth_reqed(
                        self, auth_header, host, req, headers)
        except ValueError, inst:
            arg = inst.args[0]
            if arg.startswith("AbstractDigestAuthHandler doesn't know "):
                return
            raise

class httpbasicauthhandler(urllib2.HTTPBasicAuthHandler):
    def __init__(self, *args, **kwargs):
        urllib2.HTTPBasicAuthHandler.__init__(self, *args, **kwargs)
        self.retried_req = None

    def reset_retry_count(self):
        # Python 2.6.5 will call this on 401 or 407 errors and thus loop
        # forever. We disable reset_retry_count completely and reset in
        # http_error_auth_reqed instead.
        pass

    def http_error_auth_reqed(self, auth_header, host, req, headers):
        # Reset the retry counter once for each request.
        if req is not self.retried_req:
            self.retried_req = req
            self.retried = 0
        return urllib2.HTTPBasicAuthHandler.http_error_auth_reqed(
                        self, auth_header, host, req, headers)

def getauthinfo(path):
    scheme, netloc, urlpath, query, frag = urlparse.urlsplit(path)
    if not urlpath:
        urlpath = '/'
    if scheme != 'file':
        # XXX: why are we quoting the path again with some smart
        # heuristic here? Anyway, it cannot be done with file://
        # urls since path encoding is os/fs dependent (see
        # urllib.pathname2url() for details).
        urlpath = quotepath(urlpath)
    host, port, user, passwd = netlocsplit(netloc)

    # urllib cannot handle URLs with embedded user or passwd
    url = urlparse.urlunsplit((scheme, netlocunsplit(host, port),
                              urlpath, query, frag))
    if user:
        netloc = host
        if port:
            netloc += ':' + port
        # Python < 2.4.3 uses only the netloc to search for a password
        authinfo = (None, (url, netloc), user, passwd or '')
    else:
        authinfo = None
    return url, authinfo

handlerfuncs = []

def opener(ui, authinfo=None):
    '''
    construct an opener suitable for urllib2
    authinfo will be added to the password manager
    '''
    handlers = [httphandler()]
    if has_https:
        handlers.append(httpshandler(ui))

    handlers.append(proxyhandler(ui))

    passmgr = passwordmgr(ui)
    if authinfo is not None:
        passmgr.add_password(*authinfo)
        user, passwd = authinfo[2:4]
        ui.debug('http auth: user %s, password %s\n' %
                 (user, passwd and '*' * len(passwd) or 'not set'))

    handlers.extend((httpbasicauthhandler(passmgr),
                     httpdigestauthhandler(passmgr)))
    handlers.extend([h(ui, passmgr) for h in handlerfuncs])
    opener = urllib2.build_opener(*handlers)

    # 1.0 here is the _protocol_ version
    opener.addheaders = [('User-agent', 'mercurial/proto-1.0')]
    opener.addheaders.append(('Accept', 'application/mercurial-0.1'))
    return opener

scheme_re = re.compile(r'^([a-zA-Z0-9+-.]+)://')

def open(ui, url, data=None):
    scheme = None
    m = scheme_re.search(url)
    if m:
        scheme = m.group(1).lower()
    if not scheme:
        path = util.normpath(os.path.abspath(url))
        url = 'file://' + urllib.pathname2url(path)
        authinfo = None
    else:
        url, authinfo = getauthinfo(url)
    return opener(ui, authinfo).open(url, data)<|MERGE_RESOLUTION|>--- conflicted
+++ resolved
@@ -7,12 +7,8 @@
 # This software may be used and distributed according to the terms of the
 # GNU General Public License version 2 or any later version.
 
-<<<<<<< HEAD
-import urllib, urllib2, urlparse, httplib, os, re, socket, cStringIO
+import urllib, urllib2, urlparse, httplib, os, re, socket, cStringIO, time
 import __builtin__
-=======
-import urllib, urllib2, urlparse, httplib, os, re, socket, cStringIO, time
->>>>>>> 04a1302c
 from i18n import _
 import keepalive, util
 
