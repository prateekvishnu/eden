# localrepo.py - read/write repository class for mercurial
#
# Copyright 2005-2007 Matt Mackall <mpm@selenic.com>
#
# This software may be used and distributed according to the terms
# of the GNU General Public License, incorporated herein by reference.

from node import *
from i18n import _
import repo, changegroup
import changelog, dirstate, filelog, manifest, context, weakref
import re, lock, transaction, tempfile, stat, errno, ui
import os, revlog, time, util, extensions, hook

class localrepository(repo.repository):
    capabilities = util.set(('lookup', 'changegroupsubset'))
    supported = ('revlogv1', 'store')

    def __init__(self, parentui, path=None, create=0):
        repo.repository.__init__(self)
        self.root = os.path.realpath(path)
        self.path = os.path.join(self.root, ".hg")
        self.origroot = path
        self.opener = util.opener(self.path)
        self.wopener = util.opener(self.root)

        if not os.path.isdir(self.path):
            if create:
                if not os.path.exists(path):
                    os.mkdir(path)
                os.mkdir(self.path)
                requirements = ["revlogv1"]
                if parentui.configbool('format', 'usestore', True):
                    os.mkdir(os.path.join(self.path, "store"))
                    requirements.append("store")
                    # create an invalid changelog
                    self.opener("00changelog.i", "a").write(
                        '\0\0\0\2' # represents revlogv2
                        ' dummy changelog to prevent using the old repo layout'
                    )
                reqfile = self.opener("requires", "w")
                for r in requirements:
                    reqfile.write("%s\n" % r)
                reqfile.close()
            else:
                raise repo.RepoError(_("repository %s not found") % path)
        elif create:
            raise repo.RepoError(_("repository %s already exists") % path)
        else:
            # find requirements
            try:
                requirements = self.opener("requires").read().splitlines()
            except IOError, inst:
                if inst.errno != errno.ENOENT:
                    raise
                requirements = []
        # check them
        for r in requirements:
            if r not in self.supported:
                raise repo.RepoError(_("requirement '%s' not supported") % r)

        # setup store
        if "store" in requirements:
            self.encodefn = util.encodefilename
            self.decodefn = util.decodefilename
            self.spath = os.path.join(self.path, "store")
        else:
            self.encodefn = lambda x: x
            self.decodefn = lambda x: x
            self.spath = self.path
        self.sopener = util.encodedopener(util.opener(self.spath),
                                          self.encodefn)

        self.ui = ui.ui(parentui=parentui)
        try:
            self.ui.readconfig(self.join("hgrc"), self.root)
            extensions.loadall(self.ui)
        except IOError:
            pass

        self.tagscache = None
        self.branchcache = None
        self.nodetagscache = None
        self.filterpats = {}
        self._transref = self._lockref = self._wlockref = None

    def __getattr__(self, name):
        if name == 'changelog':
            self.changelog = changelog.changelog(self.sopener)
            self.sopener.defversion = self.changelog.version
            return self.changelog
        if name == 'manifest':
            self.changelog
            self.manifest = manifest.manifest(self.sopener)
            return self.manifest
        if name == 'dirstate':
            self.dirstate = dirstate.dirstate(self.opener, self.ui, self.root)
            return self.dirstate
        else:
            raise AttributeError, name

    def url(self):
        return 'file:' + self.root

    def hook(self, name, throw=False, **args):
        return hook.hook(self.ui, self, name, throw, **args)

    tag_disallowed = ':\r\n'

    def _tag(self, name, node, message, local, user, date, parent=None,
             extra={}):
        use_dirstate = parent is None

        for c in self.tag_disallowed:
            if c in name:
                raise util.Abort(_('%r cannot be used in a tag name') % c)

        self.hook('pretag', throw=True, node=hex(node), tag=name, local=local)

        def writetag(fp, name, munge, prevtags):
            if prevtags and prevtags[-1] != '\n':
                fp.write('\n')
            fp.write('%s %s\n' % (hex(node), munge and munge(name) or name))
            fp.close()
            self.hook('tag', node=hex(node), tag=name, local=local)

        prevtags = ''
        if local:
            try:
                fp = self.opener('localtags', 'r+')
            except IOError, err:
                fp = self.opener('localtags', 'a')
            else:
                prevtags = fp.read()

            # local tags are stored in the current charset
            writetag(fp, name, None, prevtags)
            return

        if use_dirstate:
            try:
                fp = self.wfile('.hgtags', 'rb+')
            except IOError, err:
                fp = self.wfile('.hgtags', 'ab')
            else:
                prevtags = fp.read()
        else:
            try:
                prevtags = self.filectx('.hgtags', parent).data()
            except revlog.LookupError:
                pass
            fp = self.wfile('.hgtags', 'wb')
            if prevtags:
                fp.write(prevtags)

        # committed tags are stored in UTF-8
        writetag(fp, name, util.fromlocal, prevtags)

        if use_dirstate and '.hgtags' not in self.dirstate:
            self.add(['.hgtags'])

        tagnode = self.commit(['.hgtags'], message, user, date, p1=parent,
                              extra=extra)

        self.hook('tag', node=hex(node), tag=name, local=local)

        return tagnode

    def tag(self, name, node, message, local, user, date):
        '''tag a revision with a symbolic name.

        if local is True, the tag is stored in a per-repository file.
        otherwise, it is stored in the .hgtags file, and a new
        changeset is committed with the change.

        keyword arguments:

        local: whether to store tag in non-version-controlled file
        (default False)

        message: commit message to use if committing

        user: name of user to use if committing

        date: date tuple to use if committing'''

        for x in self.status()[:5]:
            if '.hgtags' in x:
                raise util.Abort(_('working copy of .hgtags is changed '
                                   '(please commit .hgtags manually)'))


        self._tag(name, node, message, local, user, date)

    def tags(self):
        '''return a mapping of tag to node'''
        if self.tagscache:
            return self.tagscache

        globaltags = {}

        def readtags(lines, fn):
            filetags = {}
            count = 0

            def warn(msg):
                self.ui.warn(_("%s, line %s: %s\n") % (fn, count, msg))

            for l in lines:
                count += 1
                if not l:
                    continue
                s = l.split(" ", 1)
                if len(s) != 2:
                    warn(_("cannot parse entry"))
                    continue
                node, key = s
                key = util.tolocal(key.strip()) # stored in UTF-8
                try:
                    bin_n = bin(node)
                except TypeError:
                    warn(_("node '%s' is not well formed") % node)
                    continue
                if bin_n not in self.changelog.nodemap:
                    warn(_("tag '%s' refers to unknown node") % key)
                    continue

                h = []
                if key in filetags:
                    n, h = filetags[key]
                    h.append(n)
                filetags[key] = (bin_n, h)

            for k, nh in filetags.items():
                if k not in globaltags:
                    globaltags[k] = nh
                    continue
                # we prefer the global tag if:
                #  it supercedes us OR
                #  mutual supercedes and it has a higher rank
                # otherwise we win because we're tip-most
                an, ah = nh
                bn, bh = globaltags[k]
                if (bn != an and an in bh and
                    (bn not in ah or len(bh) > len(ah))):
                    an = bn
                ah.extend([n for n in bh if n not in ah])
                globaltags[k] = an, ah

        # read the tags file from each head, ending with the tip
        f = None
        for rev, node, fnode in self._hgtagsnodes():
            f = (f and f.filectx(fnode) or
                 self.filectx('.hgtags', fileid=fnode))
            readtags(f.data().splitlines(), f)

        try:
            data = util.fromlocal(self.opener("localtags").read())
            # localtags are stored in the local character set
            # while the internal tag table is stored in UTF-8
            readtags(data.splitlines(), "localtags")
        except IOError:
            pass

        self.tagscache = {}
        for k,nh in globaltags.items():
            n = nh[0]
            if n != nullid:
                self.tagscache[k] = n
        self.tagscache['tip'] = self.changelog.tip()

        return self.tagscache

    def _hgtagsnodes(self):
        heads = self.heads()
        heads.reverse()
        last = {}
        ret = []
        for node in heads:
            c = self.changectx(node)
            rev = c.rev()
            try:
                fnode = c.filenode('.hgtags')
            except revlog.LookupError:
                continue
            ret.append((rev, node, fnode))
            if fnode in last:
                ret[last[fnode]] = None
            last[fnode] = len(ret) - 1
        return [item for item in ret if item]

    def tagslist(self):
        '''return a list of tags ordered by revision'''
        l = []
        for t, n in self.tags().items():
            try:
                r = self.changelog.rev(n)
            except:
                r = -2 # sort to the beginning of the list if unknown
            l.append((r, t, n))
        l.sort()
        return [(t, n) for r, t, n in l]

    def nodetags(self, node):
        '''return the tags associated with a node'''
        if not self.nodetagscache:
            self.nodetagscache = {}
            for t, n in self.tags().items():
                self.nodetagscache.setdefault(n, []).append(t)
        return self.nodetagscache.get(node, [])

    def _branchtags(self):
        partial, last, lrev = self._readbranchcache()

        tiprev = self.changelog.count() - 1
        if lrev != tiprev:
            self._updatebranchcache(partial, lrev+1, tiprev+1)
            self._writebranchcache(partial, self.changelog.tip(), tiprev)

        return partial

    def branchtags(self):
        if self.branchcache is not None:
            return self.branchcache

        self.branchcache = {} # avoid recursion in changectx
        partial = self._branchtags()

        # the branch cache is stored on disk as UTF-8, but in the local
        # charset internally
        for k, v in partial.items():
            self.branchcache[util.tolocal(k)] = v
        return self.branchcache

    def _readbranchcache(self):
        partial = {}
        try:
            f = self.opener("branch.cache")
            lines = f.read().split('\n')
            f.close()
        except (IOError, OSError):
            return {}, nullid, nullrev

        try:
            last, lrev = lines.pop(0).split(" ", 1)
            last, lrev = bin(last), int(lrev)
            if not (lrev < self.changelog.count() and
                    self.changelog.node(lrev) == last): # sanity check
                # invalidate the cache
                raise ValueError('Invalid branch cache: unknown tip')
            for l in lines:
                if not l: continue
                node, label = l.split(" ", 1)
                partial[label.strip()] = bin(node)
        except (KeyboardInterrupt, util.SignalInterrupt):
            raise
        except Exception, inst:
            if self.ui.debugflag:
                self.ui.warn(str(inst), '\n')
            partial, last, lrev = {}, nullid, nullrev
        return partial, last, lrev

    def _writebranchcache(self, branches, tip, tiprev):
        try:
            f = self.opener("branch.cache", "w", atomictemp=True)
            f.write("%s %s\n" % (hex(tip), tiprev))
            for label, node in branches.iteritems():
                f.write("%s %s\n" % (hex(node), label))
            f.rename()
        except (IOError, OSError):
            pass

    def _updatebranchcache(self, partial, start, end):
        for r in xrange(start, end):
            c = self.changectx(r)
            b = c.branch()
            partial[b] = c.node()

    def lookup(self, key):
        if key == '.':
            key, second = self.dirstate.parents()
            if key == nullid:
                raise repo.RepoError(_("no revision checked out"))
            if second != nullid:
                self.ui.warn(_("warning: working directory has two parents, "
                               "tag '.' uses the first\n"))
        elif key == 'null':
            return nullid
        n = self.changelog._match(key)
        if n:
            return n
        if key in self.tags():
            return self.tags()[key]
        if key in self.branchtags():
            return self.branchtags()[key]
        n = self.changelog._partialmatch(key)
        if n:
            return n
        try:
            if len(key) == 20:
                key = hex(key)
        except:
            pass
        raise repo.RepoError(_("unknown revision '%s'") % key)

    def dev(self):
        return os.lstat(self.path).st_dev

    def local(self):
        return True

    def join(self, f):
        return os.path.join(self.path, f)

    def sjoin(self, f):
        f = self.encodefn(f)
        return os.path.join(self.spath, f)

    def wjoin(self, f):
        return os.path.join(self.root, f)

    def file(self, f):
        if f[0] == '/':
            f = f[1:]
        return filelog.filelog(self.sopener, f)

    def changectx(self, changeid=None):
        return context.changectx(self, changeid)

    def workingctx(self):
        return context.workingctx(self)

    def parents(self, changeid=None):
        '''
        get list of changectxs for parents of changeid or working directory
        '''
        if changeid is None:
            pl = self.dirstate.parents()
        else:
            n = self.changelog.lookup(changeid)
            pl = self.changelog.parents(n)
        if pl[1] == nullid:
            return [self.changectx(pl[0])]
        return [self.changectx(pl[0]), self.changectx(pl[1])]

    def filectx(self, path, changeid=None, fileid=None):
        """changeid can be a changeset revision, node, or tag.
           fileid can be a file revision or node."""
        return context.filectx(self, path, changeid, fileid)

    def getcwd(self):
        return self.dirstate.getcwd()

    def pathto(self, f, cwd=None):
        return self.dirstate.pathto(f, cwd)

    def wfile(self, f, mode='r'):
        return self.wopener(f, mode)

    def _link(self, f):
        return os.path.islink(self.wjoin(f))

    def _filter(self, filter, filename, data):
        if filter not in self.filterpats:
            l = []
            for pat, cmd in self.ui.configitems(filter):
                mf = util.matcher(self.root, "", [pat], [], [])[1]
                l.append((mf, cmd))
            self.filterpats[filter] = l

        for mf, cmd in self.filterpats[filter]:
            if mf(filename):
                self.ui.debug(_("filtering %s through %s\n") % (filename, cmd))
                data = util.filter(data, cmd)
                break

        return data

    def wread(self, filename):
        if self._link(filename):
            data = os.readlink(self.wjoin(filename))
        else:
            data = self.wopener(filename, 'r').read()
        return self._filter("encode", filename, data)

    def wwrite(self, filename, data, flags):
        data = self._filter("decode", filename, data)
        if "l" in flags:
            self.wopener.symlink(data, filename)
        else:
            try:
                if self._link(filename):
                    os.unlink(self.wjoin(filename))
            except OSError:
                pass
            self.wopener(filename, 'w').write(data)
            util.set_exec(self.wjoin(filename), "x" in flags)

    def wwritedata(self, filename, data):
        return self._filter("decode", filename, data)

    def transaction(self):
        if self._transref and self._transref():
            return self._transref().nest()

        # save dirstate for rollback
        try:
            ds = self.opener("dirstate").read()
        except IOError:
            ds = ""
        self.opener("journal.dirstate", "w").write(ds)

        renames = [(self.sjoin("journal"), self.sjoin("undo")),
                   (self.join("journal.dirstate"), self.join("undo.dirstate"))]
        tr = transaction.transaction(self.ui.warn, self.sopener,
                                       self.sjoin("journal"),
                                       aftertrans(renames))
        self._transref = weakref.ref(tr)
        return tr

    def recover(self):
        l = self.lock()
        try:
            if os.path.exists(self.sjoin("journal")):
                self.ui.status(_("rolling back interrupted transaction\n"))
                transaction.rollback(self.sopener, self.sjoin("journal"))
                self.invalidate()
                return True
            else:
                self.ui.warn(_("no interrupted transaction available\n"))
                return False
        finally:
            del l

    def rollback(self):
        wlock = lock = None
        try:
            wlock = self.wlock()
            lock = self.lock()
            if os.path.exists(self.sjoin("undo")):
                self.ui.status(_("rolling back last transaction\n"))
                transaction.rollback(self.sopener, self.sjoin("undo"))
                util.rename(self.join("undo.dirstate"), self.join("dirstate"))
                self.invalidate()
                self.dirstate.invalidate()
            else:
                self.ui.warn(_("no rollback information available\n"))
        finally:
            del lock, wlock

    def invalidate(self):
        for a in "changelog manifest".split():
            if hasattr(self, a):
                self.__delattr__(a)
        self.tagscache = None
        self.nodetagscache = None

    def _lock(self, lockname, wait, releasefn, acquirefn, desc):
        try:
            l = lock.lock(lockname, 0, releasefn, desc=desc)
        except lock.LockHeld, inst:
            if not wait:
                raise
            self.ui.warn(_("waiting for lock on %s held by %r\n") %
                         (desc, inst.locker))
            # default to 600 seconds timeout
            l = lock.lock(lockname, int(self.ui.config("ui", "timeout", "600")),
                          releasefn, desc=desc)
        if acquirefn:
            acquirefn()
        return l

    def lock(self, wait=True):
        if self._lockref and self._lockref():
            return self._lockref()

        l = self._lock(self.sjoin("lock"), wait, None, self.invalidate,
                       _('repository %s') % self.origroot)
        self._lockref = weakref.ref(l)
        return l

    def wlock(self, wait=True):
        if self._wlockref and self._wlockref():
            return self._wlockref()

        l = self._lock(self.join("wlock"), wait, self.dirstate.write,
                       self.dirstate.invalidate, _('working directory of %s') %
                       self.origroot)
        self._wlockref = weakref.ref(l)
        return l

    def filecommit(self, fn, manifest1, manifest2, linkrev, tr, changelist):
        """
        commit an individual file as part of a larger transaction
        """

        t = self.wread(fn)
        fl = self.file(fn)
        fp1 = manifest1.get(fn, nullid)
        fp2 = manifest2.get(fn, nullid)

        meta = {}
        cp = self.dirstate.copied(fn)
        if cp:
            # Mark the new revision of this file as a copy of another
            # file.  This copy data will effectively act as a parent
            # of this new revision.  If this is a merge, the first
            # parent will be the nullid (meaning "look up the copy data")
            # and the second one will be the other parent.  For example:
            #
            # 0 --- 1 --- 3   rev1 changes file foo
            #   \       /     rev2 renames foo to bar and changes it
            #    \- 2 -/      rev3 should have bar with all changes and
            #                      should record that bar descends from
            #                      bar in rev2 and foo in rev1
            #
            # this allows this merge to succeed:
            #
            # 0 --- 1 --- 3   rev4 reverts the content change from rev2
            #   \       /     merging rev3 and rev4 should use bar@rev2
            #    \- 2 --- 4        as the merge base
            #
            meta["copy"] = cp
            if not manifest2: # not a branch merge
                meta["copyrev"] = hex(manifest1.get(cp, nullid))
                fp2 = nullid
            elif fp2 != nullid: # copied on remote side
                meta["copyrev"] = hex(manifest1.get(cp, nullid))
            elif fp1 != nullid: # copied on local side, reversed
                meta["copyrev"] = hex(manifest2.get(cp))
                fp2 = fp1
            elif cp in manifest2: # directory rename on local side
                meta["copyrev"] = hex(manifest2[cp])
            else: # directory rename on remote side
                meta["copyrev"] = hex(manifest1.get(cp, nullid))
            self.ui.debug(_(" %s: copy %s:%s\n") %
                          (fn, cp, meta["copyrev"]))
            fp1 = nullid
        elif fp2 != nullid:
            # is one parent an ancestor of the other?
            fpa = fl.ancestor(fp1, fp2)
            if fpa == fp1:
                fp1, fp2 = fp2, nullid
            elif fpa == fp2:
                fp2 = nullid

        # is the file unmodified from the parent? report existing entry
        if fp2 == nullid and not fl.cmp(fp1, t) and not meta:
            return fp1

        changelist.append(fn)
        return fl.add(t, meta, tr, linkrev, fp1, fp2)

    def rawcommit(self, files, text, user, date, p1=None, p2=None, extra={}):
        if p1 is None:
            p1, p2 = self.dirstate.parents()
        return self.commit(files=files, text=text, user=user, date=date,
                           p1=p1, p2=p2, extra=extra, empty_ok=True)

    def commit(self, files=None, text="", user=None, date=None,
               match=util.always, force=False, force_editor=False,
               p1=None, p2=None, extra={}, empty_ok=False):
        wlock = lock = tr = None
        try:
            commit = []
            remove = []
            changed = []
            use_dirstate = (p1 is None) # not rawcommit
            extra = extra.copy()

            if use_dirstate:
                if files:
                    for f in files:
                        s = self.dirstate[f]
                        if s in 'nma':
                            commit.append(f)
                        elif s == 'r':
                            remove.append(f)
                        else:
                            self.ui.warn(_("%s not tracked!\n") % f)
                else:
                    changes = self.status(match=match)[:5]
                    modified, added, removed, deleted, unknown = changes
                    commit = modified + added
                    remove = removed
            else:
                commit = files

            if use_dirstate:
                p1, p2 = self.dirstate.parents()
                update_dirstate = True
            else:
                p1, p2 = p1, p2 or nullid
                update_dirstate = (self.dirstate.parents()[0] == p1)

            c1 = self.changelog.read(p1)
            c2 = self.changelog.read(p2)
            m1 = self.manifest.read(c1[0]).copy()
            m2 = self.manifest.read(c2[0])

            if use_dirstate:
                branchname = self.workingctx().branch()
                try:
                    branchname = branchname.decode('UTF-8').encode('UTF-8')
                except UnicodeDecodeError:
                    raise util.Abort(_('branch name not in UTF-8!'))
            else:
                branchname = ""

            if use_dirstate:
                oldname = c1[5].get("branch") # stored in UTF-8
                if (not commit and not remove and not force and p2 == nullid
                    and branchname == oldname):
                    self.ui.status(_("nothing changed\n"))
                    return None

            xp1 = hex(p1)
            if p2 == nullid: xp2 = ''
            else: xp2 = hex(p2)

            self.hook("precommit", throw=True, parent1=xp1, parent2=xp2)

            wlock = self.wlock()
            lock = self.lock()
            tr = self.transaction()
            trp = weakref.proxy(tr)

            # check in files
            new = {}
            linkrev = self.changelog.count()
            commit.sort()
            is_exec = util.execfunc(self.root, m1.execf)
            is_link = util.linkfunc(self.root, m1.linkf)
            for f in commit:
                self.ui.note(f + "\n")
                try:
                    new[f] = self.filecommit(f, m1, m2, linkrev, trp, changed)
                    new_exec = is_exec(f)
                    new_link = is_link(f)
                    if ((not changed or changed[-1] != f) and
                        m2.get(f) != new[f]):
                        # mention the file in the changelog if some
                        # flag changed, even if there was no content
                        # change.
                        old_exec = m1.execf(f)
                        old_link = m1.linkf(f)
                        if old_exec != new_exec or old_link != new_link:
                            changed.append(f)
                    m1.set(f, new_exec, new_link)
                except (OSError, IOError):
                    if use_dirstate:
                        self.ui.warn(_("trouble committing %s!\n") % f)
                        raise
                    else:
                        remove.append(f)

            # update manifest
            m1.update(new)
            remove.sort()
            removed = []

            for f in remove:
                if f in m1:
                    del m1[f]
                    removed.append(f)
                elif f in m2:
                    removed.append(f)
            mn = self.manifest.add(m1, trp, linkrev, c1[0], c2[0],
                                   (new, removed))

            # add changeset
            new = new.keys()
            new.sort()

            user = user or self.ui.username()
            if (not empty_ok and not text) or force_editor:
                edittext = []
                if text:
                    edittext.append(text)
                edittext.append("")
                edittext.append("HG: user: %s" % user)
                if p2 != nullid:
                    edittext.append("HG: branch merge")
                if branchname:
                    edittext.append("HG: branch %s" % util.tolocal(branchname))
                edittext.extend(["HG: changed %s" % f for f in changed])
                edittext.extend(["HG: removed %s" % f for f in removed])
                if not changed and not remove:
                    edittext.append("HG: no files changed")
                edittext.append("")
                # run editor in the repository root
                olddir = os.getcwd()
                os.chdir(self.root)
                text = self.ui.edit("\n".join(edittext), user)
                os.chdir(olddir)

            if branchname:
                extra["branch"] = branchname

            if use_dirstate:
                lines = [line.rstrip() for line in text.rstrip().splitlines()]
                while lines and not lines[0]:
                    del lines[0]
                if not lines:
                    return None
                text = '\n'.join(lines)

            n = self.changelog.add(mn, changed + removed, text, trp, p1, p2,
                                   user, date, extra)
            self.hook('pretxncommit', throw=True, node=hex(n), parent1=xp1,
                      parent2=xp2)
            tr.close()

            if self.branchcache and "branch" in extra:
                self.branchcache[util.tolocal(extra["branch"])] = n

            if use_dirstate or update_dirstate:
                self.dirstate.setparents(n)
                if use_dirstate:
                    for f in new:
                        self.dirstate.normal(f)
                    for f in removed:
                        self.dirstate.forget(f)

            self.hook("commit", node=hex(n), parent1=xp1, parent2=xp2)
            return n
        finally:
            del tr, lock, wlock

    def walk(self, node=None, files=[], match=util.always, badmatch=None):
        '''
        walk recursively through the directory tree or a given
        changeset, finding all files matched by the match
        function

        results are yielded in a tuple (src, filename), where src
        is one of:
        'f' the file was found in the directory tree
        'm' the file was only in the dirstate and not in the tree
        'b' file was not found and matched badmatch
        '''

        if node:
            fdict = dict.fromkeys(files)
            # for dirstate.walk, files=['.'] means "walk the whole tree".
            # follow that here, too
            fdict.pop('.', None)
            mdict = self.manifest.read(self.changelog.read(node)[0])
            mfiles = mdict.keys()
            mfiles.sort()
            for fn in mfiles:
                for ffn in fdict:
                    # match if the file is the exact name or a directory
                    if ffn == fn or fn.startswith("%s/" % ffn):
                        del fdict[ffn]
                        break
                if match(fn):
                    yield 'm', fn
            ffiles = fdict.keys()
            ffiles.sort()
            for fn in ffiles:
                if badmatch and badmatch(fn):
                    if match(fn):
                        yield 'b', fn
                else:
                    self.ui.warn(_('%s: No such file in rev %s\n')
                                 % (self.pathto(fn), short(node)))
        else:
            for src, fn in self.dirstate.walk(files, match, badmatch=badmatch):
                yield src, fn

    def status(self, node1=None, node2=None, files=[], match=util.always,
               list_ignored=False, list_clean=False):
        """return status of files between two nodes or node and working directory

        If node1 is None, use the first dirstate parent instead.
        If node2 is None, compare node1 with working directory.
        """

        def fcmp(fn, getnode):
            t1 = self.wread(fn)
            return self.file(fn).cmp(getnode(fn), t1)

        def mfmatches(node):
            change = self.changelog.read(node)
            mf = self.manifest.read(change[0]).copy()
            for fn in mf.keys():
                if not match(fn):
                    del mf[fn]
            return mf

        modified, added, removed, deleted, unknown = [], [], [], [], []
        ignored, clean = [], []

        compareworking = False
        if not node1 or (not node2 and node1 == self.dirstate.parents()[0]):
            compareworking = True

        if not compareworking:
            # read the manifest from node1 before the manifest from node2,
            # so that we'll hit the manifest cache if we're going through
            # all the revisions in parent->child order.
            mf1 = mfmatches(node1)

        # are we comparing the working directory?
        if not node2:
            (lookup, modified, added, removed, deleted, unknown,
             ignored, clean) = self.dirstate.status(files, match,
                                                    list_ignored, list_clean)

            # are we comparing working dir against its parent?
            if compareworking:
                if lookup:
                    fixup = []
                    # do a full compare of any files that might have changed
                    ctx = self.changectx()
                    for f in lookup:
                        if f not in ctx or ctx[f].cmp(self.wread(f)):
                            modified.append(f)
                        else:
                            fixup.append(f)
                            if list_clean:
                                clean.append(f)

                    # update dirstate for files that are actually clean
                    if fixup:
                        wlock = None
                        try:
                            try:
                                wlock = self.wlock(False)
                            except lock.LockException:
                                pass
                            if wlock:
                                for f in fixup:
                                    self.dirstate.normal(f)
                        finally:
                            del wlock
            else:
                # we are comparing working dir against non-parent
                # generate a pseudo-manifest for the working dir
                # XXX: create it in dirstate.py ?
                mf2 = mfmatches(self.dirstate.parents()[0])
                is_exec = util.execfunc(self.root, mf2.execf)
                is_link = util.linkfunc(self.root, mf2.linkf)
                for f in lookup + modified + added:
                    mf2[f] = ""
                    mf2.set(f, is_exec(f), is_link(f))
                for f in removed:
                    if f in mf2:
                        del mf2[f]

        else:
            # we are comparing two revisions
            mf2 = mfmatches(node2)

        if not compareworking:
            # flush lists from dirstate before comparing manifests
            modified, added, clean = [], [], []

            # make sure to sort the files so we talk to the disk in a
            # reasonable order
            mf2keys = mf2.keys()
            mf2keys.sort()
            getnode = lambda fn: mf1.get(fn, nullid)
            for fn in mf2keys:
                if mf1.has_key(fn):
                    if (mf1.flags(fn) != mf2.flags(fn) or
                        (mf1[fn] != mf2[fn] and
                         (mf2[fn] != "" or fcmp(fn, getnode)))):
                        modified.append(fn)
                    elif list_clean:
                        clean.append(fn)
                    del mf1[fn]
                else:
                    added.append(fn)

            removed = mf1.keys()

        # sort and return results:
        for l in modified, added, removed, deleted, unknown, ignored, clean:
            l.sort()
        return (modified, added, removed, deleted, unknown, ignored, clean)

    def add(self, list):
        wlock = self.wlock()
        try:
            for f in list:
                p = self.wjoin(f)
                try:
                    st = os.lstat(p)
                except:
                    self.ui.warn(_("%s does not exist!\n") % f)
                    continue
                if st.st_size > 10000000:
                    self.ui.warn(_("%s: files over 10MB may cause memory and"
                                   " performance problems\n"
                                   "(use 'hg revert %s' to unadd the file)\n")
                                   % (f, f))
                if not (stat.S_ISREG(st.st_mode) or stat.S_ISLNK(st.st_mode)):
                    self.ui.warn(_("%s not added: only files and symlinks "
                                   "supported currently\n") % f)
                elif self.dirstate[f] in 'amn':
                    self.ui.warn(_("%s already tracked!\n") % f)
                elif self.dirstate[f] == 'r':
                    self.dirstate.normallookup(f)
                else:
                    self.dirstate.add(f)
        finally:
            del wlock

    def forget(self, list):
        wlock = self.wlock()
        try:
            for f in list:
                if self.dirstate[f] != 'a':
                    self.ui.warn(_("%s not added!\n") % f)
                else:
                    self.dirstate.forget(f)
        finally:
            del wlock

    def remove(self, list, unlink=False):
        wlock = None
        try:
            if unlink:
                for f in list:
                    try:
                        util.unlink(self.wjoin(f))
                    except OSError, inst:
                        if inst.errno != errno.ENOENT:
                            raise
            wlock = self.wlock()
            for f in list:
                if unlink and os.path.exists(self.wjoin(f)):
                    self.ui.warn(_("%s still exists!\n") % f)
                elif self.dirstate[f] == 'a':
                    self.dirstate.forget(f)
                elif f not in self.dirstate:
                    self.ui.warn(_("%s not tracked!\n") % f)
                else:
                    self.dirstate.remove(f)
        finally:
            del wlock

<<<<<<< HEAD
    def undelete(self, list):
        wlock = None
        try:
            p = self.dirstate.parents()[0]
            mn = self.changelog.read(p)[0]
            m = self.manifest.read(mn)
=======
    def undelete(self, list, wlock=None):
        manifests = [self.manifest.read(self.changelog.read(p)[0])
                     for p in self.dirstate.parents() if p != nullid]
        if not wlock:
>>>>>>> d6118883
            wlock = self.wlock()
            for f in list:
                if self.dirstate[f] != 'r':
                    self.ui.warn("%s not removed!\n" % f)
                else:
                    t = self.file(f).read(m[f])
                    self.wwrite(f, t, m.flags(f))
                    self.dirstate.normal(f)
        finally:
            del wlock

    def copy(self, source, dest):
        wlock = None
        try:
            p = self.wjoin(dest)
            if not (os.path.exists(p) or os.path.islink(p)):
                self.ui.warn(_("%s does not exist!\n") % dest)
            elif not (os.path.isfile(p) or os.path.islink(p)):
                self.ui.warn(_("copy failed: %s is not a file or a "
                               "symbolic link\n") % dest)
            else:
<<<<<<< HEAD
=======
                m = f in manifests[0] and manifests[0] or manifests[1]
                t = self.file(f).read(m[f])
                self.wwrite(f, t, m.flags(f))
                self.dirstate.update([f], "n")

    def copy(self, source, dest, wlock=None):
        p = self.wjoin(dest)
        if not (os.path.exists(p) or os.path.islink(p)):
            self.ui.warn(_("%s does not exist!\n") % dest)
        elif not (os.path.isfile(p) or os.path.islink(p)):
            self.ui.warn(_("copy failed: %s is not a file or a "
                           "symbolic link\n") % dest)
        else:
            if not wlock:
>>>>>>> d6118883
                wlock = self.wlock()
                if dest not in self.dirstate:
                    self.dirstate.add(dest)
                self.dirstate.copy(source, dest)
        finally:
            del wlock

    def heads(self, start=None):
        heads = self.changelog.heads(start)
        # sort the output in rev descending order
        heads = [(-self.changelog.rev(h), h) for h in heads]
        heads.sort()
        return [n for (r, n) in heads]

    def branchheads(self, branch, start=None):
        branches = self.branchtags()
        if branch not in branches:
            return []
        # The basic algorithm is this:
        #
        # Start from the branch tip since there are no later revisions that can
        # possibly be in this branch, and the tip is a guaranteed head.
        #
        # Remember the tip's parents as the first ancestors, since these by
        # definition are not heads.
        #
        # Step backwards from the brach tip through all the revisions. We are
        # guaranteed by the rules of Mercurial that we will now be visiting the
        # nodes in reverse topological order (children before parents).
        #
        # If a revision is one of the ancestors of a head then we can toss it
        # out of the ancestors set (we've already found it and won't be
        # visiting it again) and put its parents in the ancestors set.
        #
        # Otherwise, if a revision is in the branch it's another head, since it
        # wasn't in the ancestor list of an existing head.  So add it to the
        # head list, and add its parents to the ancestor list.
        #
        # If it is not in the branch ignore it.
        #
        # Once we have a list of heads, use nodesbetween to filter out all the
        # heads that cannot be reached from startrev.  There may be a more
        # efficient way to do this as part of the previous algorithm.

        set = util.set
        heads = [self.changelog.rev(branches[branch])]
        # Don't care if ancestors contains nullrev or not.
        ancestors = set(self.changelog.parentrevs(heads[0]))
        for rev in xrange(heads[0] - 1, nullrev, -1):
            if rev in ancestors:
                ancestors.update(self.changelog.parentrevs(rev))
                ancestors.remove(rev)
            elif self.changectx(rev).branch() == branch:
                heads.append(rev)
                ancestors.update(self.changelog.parentrevs(rev))
        heads = [self.changelog.node(rev) for rev in heads]
        if start is not None:
            heads = self.changelog.nodesbetween([start], heads)[2]
        return heads

    def branches(self, nodes):
        if not nodes:
            nodes = [self.changelog.tip()]
        b = []
        for n in nodes:
            t = n
            while 1:
                p = self.changelog.parents(n)
                if p[1] != nullid or p[0] == nullid:
                    b.append((t, n, p[0], p[1]))
                    break
                n = p[0]
        return b

    def between(self, pairs):
        r = []

        for top, bottom in pairs:
            n, l, i = top, [], 0
            f = 1

            while n != bottom:
                p = self.changelog.parents(n)[0]
                if i == f:
                    l.append(n)
                    f = f * 2
                n = p
                i += 1

            r.append(l)

        return r

    def findincoming(self, remote, base=None, heads=None, force=False):
        """Return list of roots of the subsets of missing nodes from remote

        If base dict is specified, assume that these nodes and their parents
        exist on the remote side and that no child of a node of base exists
        in both remote and self.
        Furthermore base will be updated to include the nodes that exists
        in self and remote but no children exists in self and remote.
        If a list of heads is specified, return only nodes which are heads
        or ancestors of these heads.

        All the ancestors of base are in self and in remote.
        All the descendants of the list returned are missing in self.
        (and so we know that the rest of the nodes are missing in remote, see
        outgoing)
        """
        m = self.changelog.nodemap
        search = []
        fetch = {}
        seen = {}
        seenbranch = {}
        if base == None:
            base = {}

        if not heads:
            heads = remote.heads()

        if self.changelog.tip() == nullid:
            base[nullid] = 1
            if heads != [nullid]:
                return [nullid]
            return []

        # assume we're closer to the tip than the root
        # and start by examining the heads
        self.ui.status(_("searching for changes\n"))

        unknown = []
        for h in heads:
            if h not in m:
                unknown.append(h)
            else:
                base[h] = 1

        if not unknown:
            return []

        req = dict.fromkeys(unknown)
        reqcnt = 0

        # search through remote branches
        # a 'branch' here is a linear segment of history, with four parts:
        # head, root, first parent, second parent
        # (a branch always has two parents (or none) by definition)
        unknown = remote.branches(unknown)
        while unknown:
            r = []
            while unknown:
                n = unknown.pop(0)
                if n[0] in seen:
                    continue

                self.ui.debug(_("examining %s:%s\n")
                              % (short(n[0]), short(n[1])))
                if n[0] == nullid: # found the end of the branch
                    pass
                elif n in seenbranch:
                    self.ui.debug(_("branch already found\n"))
                    continue
                elif n[1] and n[1] in m: # do we know the base?
                    self.ui.debug(_("found incomplete branch %s:%s\n")
                                  % (short(n[0]), short(n[1])))
                    search.append(n) # schedule branch range for scanning
                    seenbranch[n] = 1
                else:
                    if n[1] not in seen and n[1] not in fetch:
                        if n[2] in m and n[3] in m:
                            self.ui.debug(_("found new changeset %s\n") %
                                          short(n[1]))
                            fetch[n[1]] = 1 # earliest unknown
                        for p in n[2:4]:
                            if p in m:
                                base[p] = 1 # latest known

                    for p in n[2:4]:
                        if p not in req and p not in m:
                            r.append(p)
                            req[p] = 1
                seen[n[0]] = 1

            if r:
                reqcnt += 1
                self.ui.debug(_("request %d: %s\n") %
                            (reqcnt, " ".join(map(short, r))))
                for p in xrange(0, len(r), 10):
                    for b in remote.branches(r[p:p+10]):
                        self.ui.debug(_("received %s:%s\n") %
                                      (short(b[0]), short(b[1])))
                        unknown.append(b)

        # do binary search on the branches we found
        while search:
            n = search.pop(0)
            reqcnt += 1
            l = remote.between([(n[0], n[1])])[0]
            l.append(n[1])
            p = n[0]
            f = 1
            for i in l:
                self.ui.debug(_("narrowing %d:%d %s\n") % (f, len(l), short(i)))
                if i in m:
                    if f <= 2:
                        self.ui.debug(_("found new branch changeset %s\n") %
                                          short(p))
                        fetch[p] = 1
                        base[i] = 1
                    else:
                        self.ui.debug(_("narrowed branch search to %s:%s\n")
                                      % (short(p), short(i)))
                        search.append((p, i))
                    break
                p, f = i, f * 2

        # sanity check our fetch list
        for f in fetch.keys():
            if f in m:
                raise repo.RepoError(_("already have changeset ") + short(f[:4]))

        if base.keys() == [nullid]:
            if force:
                self.ui.warn(_("warning: repository is unrelated\n"))
            else:
                raise util.Abort(_("repository is unrelated"))

        self.ui.debug(_("found new changesets starting at ") +
                     " ".join([short(f) for f in fetch]) + "\n")

        self.ui.debug(_("%d total queries\n") % reqcnt)

        return fetch.keys()

    def findoutgoing(self, remote, base=None, heads=None, force=False):
        """Return list of nodes that are roots of subsets not in remote

        If base dict is specified, assume that these nodes and their parents
        exist on the remote side.
        If a list of heads is specified, return only nodes which are heads
        or ancestors of these heads, and return a second element which
        contains all remote heads which get new children.
        """
        if base == None:
            base = {}
            self.findincoming(remote, base, heads, force=force)

        self.ui.debug(_("common changesets up to ")
                      + " ".join(map(short, base.keys())) + "\n")

        remain = dict.fromkeys(self.changelog.nodemap)

        # prune everything remote has from the tree
        del remain[nullid]
        remove = base.keys()
        while remove:
            n = remove.pop(0)
            if n in remain:
                del remain[n]
                for p in self.changelog.parents(n):
                    remove.append(p)

        # find every node whose parents have been pruned
        subset = []
        # find every remote head that will get new children
        updated_heads = {}
        for n in remain:
            p1, p2 = self.changelog.parents(n)
            if p1 not in remain and p2 not in remain:
                subset.append(n)
            if heads:
                if p1 in heads:
                    updated_heads[p1] = True
                if p2 in heads:
                    updated_heads[p2] = True

        # this is the set of all roots we have to push
        if heads:
            return subset, updated_heads.keys()
        else:
            return subset

    def pull(self, remote, heads=None, force=False):
        lock = self.lock()
        try:
            fetch = self.findincoming(remote, heads=heads, force=force)
            if fetch == [nullid]:
                self.ui.status(_("requesting all changes\n"))

            if not fetch:
                self.ui.status(_("no changes found\n"))
                return 0

            if heads is None:
                cg = remote.changegroup(fetch, 'pull')
            else:
                if 'changegroupsubset' not in remote.capabilities:
                    raise util.Abort(_("Partial pull cannot be done because other repository doesn't support changegroupsubset."))
                cg = remote.changegroupsubset(fetch, heads, 'pull')
            return self.addchangegroup(cg, 'pull', remote.url())
        finally:
            del lock

    def push(self, remote, force=False, revs=None):
        # there are two ways to push to remote repo:
        #
        # addchangegroup assumes local user can lock remote
        # repo (local filesystem, old ssh servers).
        #
        # unbundle assumes local user cannot lock remote repo (new ssh
        # servers, http servers).

        if remote.capable('unbundle'):
            return self.push_unbundle(remote, force, revs)
        return self.push_addchangegroup(remote, force, revs)

    def prepush(self, remote, force, revs):
        base = {}
        remote_heads = remote.heads()
        inc = self.findincoming(remote, base, remote_heads, force=force)

        update, updated_heads = self.findoutgoing(remote, base, remote_heads)
        if revs is not None:
            msng_cl, bases, heads = self.changelog.nodesbetween(update, revs)
        else:
            bases, heads = update, self.changelog.heads()

        if not bases:
            self.ui.status(_("no changes found\n"))
            return None, 1
        elif not force:
            # check if we're creating new remote heads
            # to be a remote head after push, node must be either
            # - unknown locally
            # - a local outgoing head descended from update
            # - a remote head that's known locally and not
            #   ancestral to an outgoing head

            warn = 0

            if remote_heads == [nullid]:
                warn = 0
            elif not revs and len(heads) > len(remote_heads):
                warn = 1
            else:
                newheads = list(heads)
                for r in remote_heads:
                    if r in self.changelog.nodemap:
                        desc = self.changelog.heads(r, heads)
                        l = [h for h in heads if h in desc]
                        if not l:
                            newheads.append(r)
                    else:
                        newheads.append(r)
                if len(newheads) > len(remote_heads):
                    warn = 1

            if warn:
                self.ui.warn(_("abort: push creates new remote branches!\n"))
                self.ui.status(_("(did you forget to merge?"
                                 " use push -f to force)\n"))
                return None, 1
            elif inc:
                self.ui.warn(_("note: unsynced remote changes!\n"))


        if revs is None:
            cg = self.changegroup(update, 'push')
        else:
            cg = self.changegroupsubset(update, revs, 'push')
        return cg, remote_heads

    def push_addchangegroup(self, remote, force, revs):
        lock = remote.lock()
        try:
            ret = self.prepush(remote, force, revs)
            if ret[0] is not None:
                cg, remote_heads = ret
                return remote.addchangegroup(cg, 'push', self.url())
            return ret[1]
        finally:
            del lock

    def push_unbundle(self, remote, force, revs):
        # local repo finds heads on server, finds out what revs it
        # must push.  once revs transferred, if server finds it has
        # different heads (someone else won commit/push race), server
        # aborts.

        ret = self.prepush(remote, force, revs)
        if ret[0] is not None:
            cg, remote_heads = ret
            if force: remote_heads = ['force']
            return remote.unbundle(cg, remote_heads, 'push')
        return ret[1]

    def changegroupinfo(self, nodes):
        self.ui.note(_("%d changesets found\n") % len(nodes))
        if self.ui.debugflag:
            self.ui.debug(_("List of changesets:\n"))
            for node in nodes:
                self.ui.debug("%s\n" % hex(node))

    def changegroupsubset(self, bases, heads, source):
        """This function generates a changegroup consisting of all the nodes
        that are descendents of any of the bases, and ancestors of any of
        the heads.

        It is fairly complex as determining which filenodes and which
        manifest nodes need to be included for the changeset to be complete
        is non-trivial.

        Another wrinkle is doing the reverse, figuring out which changeset in
        the changegroup a particular filenode or manifestnode belongs to."""

        self.hook('preoutgoing', throw=True, source=source)

        # Set up some initial variables
        # Make it easy to refer to self.changelog
        cl = self.changelog
        # msng is short for missing - compute the list of changesets in this
        # changegroup.
        msng_cl_lst, bases, heads = cl.nodesbetween(bases, heads)
        self.changegroupinfo(msng_cl_lst)
        # Some bases may turn out to be superfluous, and some heads may be
        # too.  nodesbetween will return the minimal set of bases and heads
        # necessary to re-create the changegroup.

        # Known heads are the list of heads that it is assumed the recipient
        # of this changegroup will know about.
        knownheads = {}
        # We assume that all parents of bases are known heads.
        for n in bases:
            for p in cl.parents(n):
                if p != nullid:
                    knownheads[p] = 1
        knownheads = knownheads.keys()
        if knownheads:
            # Now that we know what heads are known, we can compute which
            # changesets are known.  The recipient must know about all
            # changesets required to reach the known heads from the null
            # changeset.
            has_cl_set, junk, junk = cl.nodesbetween(None, knownheads)
            junk = None
            # Transform the list into an ersatz set.
            has_cl_set = dict.fromkeys(has_cl_set)
        else:
            # If there were no known heads, the recipient cannot be assumed to
            # know about any changesets.
            has_cl_set = {}

        # Make it easy to refer to self.manifest
        mnfst = self.manifest
        # We don't know which manifests are missing yet
        msng_mnfst_set = {}
        # Nor do we know which filenodes are missing.
        msng_filenode_set = {}

        junk = mnfst.index[mnfst.count() - 1] # Get around a bug in lazyindex
        junk = None

        # A changeset always belongs to itself, so the changenode lookup
        # function for a changenode is identity.
        def identity(x):
            return x

        # A function generating function.  Sets up an environment for the
        # inner function.
        def cmp_by_rev_func(revlog):
            # Compare two nodes by their revision number in the environment's
            # revision history.  Since the revision number both represents the
            # most efficient order to read the nodes in, and represents a
            # topological sorting of the nodes, this function is often useful.
            def cmp_by_rev(a, b):
                return cmp(revlog.rev(a), revlog.rev(b))
            return cmp_by_rev

        # If we determine that a particular file or manifest node must be a
        # node that the recipient of the changegroup will already have, we can
        # also assume the recipient will have all the parents.  This function
        # prunes them from the set of missing nodes.
        def prune_parents(revlog, hasset, msngset):
            haslst = hasset.keys()
            haslst.sort(cmp_by_rev_func(revlog))
            for node in haslst:
                parentlst = [p for p in revlog.parents(node) if p != nullid]
                while parentlst:
                    n = parentlst.pop()
                    if n not in hasset:
                        hasset[n] = 1
                        p = [p for p in revlog.parents(n) if p != nullid]
                        parentlst.extend(p)
            for n in hasset:
                msngset.pop(n, None)

        # This is a function generating function used to set up an environment
        # for the inner function to execute in.
        def manifest_and_file_collector(changedfileset):
            # This is an information gathering function that gathers
            # information from each changeset node that goes out as part of
            # the changegroup.  The information gathered is a list of which
            # manifest nodes are potentially required (the recipient may
            # already have them) and total list of all files which were
            # changed in any changeset in the changegroup.
            #
            # We also remember the first changenode we saw any manifest
            # referenced by so we can later determine which changenode 'owns'
            # the manifest.
            def collect_manifests_and_files(clnode):
                c = cl.read(clnode)
                for f in c[3]:
                    # This is to make sure we only have one instance of each
                    # filename string for each filename.
                    changedfileset.setdefault(f, f)
                msng_mnfst_set.setdefault(c[0], clnode)
            return collect_manifests_and_files

        # Figure out which manifest nodes (of the ones we think might be part
        # of the changegroup) the recipient must know about and remove them
        # from the changegroup.
        def prune_manifests():
            has_mnfst_set = {}
            for n in msng_mnfst_set:
                # If a 'missing' manifest thinks it belongs to a changenode
                # the recipient is assumed to have, obviously the recipient
                # must have that manifest.
                linknode = cl.node(mnfst.linkrev(n))
                if linknode in has_cl_set:
                    has_mnfst_set[n] = 1
            prune_parents(mnfst, has_mnfst_set, msng_mnfst_set)

        # Use the information collected in collect_manifests_and_files to say
        # which changenode any manifestnode belongs to.
        def lookup_manifest_link(mnfstnode):
            return msng_mnfst_set[mnfstnode]

        # A function generating function that sets up the initial environment
        # the inner function.
        def filenode_collector(changedfiles):
            next_rev = [0]
            # This gathers information from each manifestnode included in the
            # changegroup about which filenodes the manifest node references
            # so we can include those in the changegroup too.
            #
            # It also remembers which changenode each filenode belongs to.  It
            # does this by assuming the a filenode belongs to the changenode
            # the first manifest that references it belongs to.
            def collect_msng_filenodes(mnfstnode):
                r = mnfst.rev(mnfstnode)
                if r == next_rev[0]:
                    # If the last rev we looked at was the one just previous,
                    # we only need to see a diff.
                    deltamf = mnfst.readdelta(mnfstnode)
                    # For each line in the delta
                    for f, fnode in deltamf.items():
                        f = changedfiles.get(f, None)
                        # And if the file is in the list of files we care
                        # about.
                        if f is not None:
                            # Get the changenode this manifest belongs to
                            clnode = msng_mnfst_set[mnfstnode]
                            # Create the set of filenodes for the file if
                            # there isn't one already.
                            ndset = msng_filenode_set.setdefault(f, {})
                            # And set the filenode's changelog node to the
                            # manifest's if it hasn't been set already.
                            ndset.setdefault(fnode, clnode)
                else:
                    # Otherwise we need a full manifest.
                    m = mnfst.read(mnfstnode)
                    # For every file in we care about.
                    for f in changedfiles:
                        fnode = m.get(f, None)
                        # If it's in the manifest
                        if fnode is not None:
                            # See comments above.
                            clnode = msng_mnfst_set[mnfstnode]
                            ndset = msng_filenode_set.setdefault(f, {})
                            ndset.setdefault(fnode, clnode)
                # Remember the revision we hope to see next.
                next_rev[0] = r + 1
            return collect_msng_filenodes

        # We have a list of filenodes we think we need for a file, lets remove
        # all those we now the recipient must have.
        def prune_filenodes(f, filerevlog):
            msngset = msng_filenode_set[f]
            hasset = {}
            # If a 'missing' filenode thinks it belongs to a changenode we
            # assume the recipient must have, then the recipient must have
            # that filenode.
            for n in msngset:
                clnode = cl.node(filerevlog.linkrev(n))
                if clnode in has_cl_set:
                    hasset[n] = 1
            prune_parents(filerevlog, hasset, msngset)

        # A function generator function that sets up the a context for the
        # inner function.
        def lookup_filenode_link_func(fname):
            msngset = msng_filenode_set[fname]
            # Lookup the changenode the filenode belongs to.
            def lookup_filenode_link(fnode):
                return msngset[fnode]
            return lookup_filenode_link

        # Now that we have all theses utility functions to help out and
        # logically divide up the task, generate the group.
        def gengroup():
            # The set of changed files starts empty.
            changedfiles = {}
            # Create a changenode group generator that will call our functions
            # back to lookup the owning changenode and collect information.
            group = cl.group(msng_cl_lst, identity,
                             manifest_and_file_collector(changedfiles))
            for chnk in group:
                yield chnk

            # The list of manifests has been collected by the generator
            # calling our functions back.
            prune_manifests()
            msng_mnfst_lst = msng_mnfst_set.keys()
            # Sort the manifestnodes by revision number.
            msng_mnfst_lst.sort(cmp_by_rev_func(mnfst))
            # Create a generator for the manifestnodes that calls our lookup
            # and data collection functions back.
            group = mnfst.group(msng_mnfst_lst, lookup_manifest_link,
                                filenode_collector(changedfiles))
            for chnk in group:
                yield chnk

            # These are no longer needed, dereference and toss the memory for
            # them.
            msng_mnfst_lst = None
            msng_mnfst_set.clear()

            changedfiles = changedfiles.keys()
            changedfiles.sort()
            # Go through all our files in order sorted by name.
            for fname in changedfiles:
                filerevlog = self.file(fname)
                # Toss out the filenodes that the recipient isn't really
                # missing.
                if msng_filenode_set.has_key(fname):
                    prune_filenodes(fname, filerevlog)
                    msng_filenode_lst = msng_filenode_set[fname].keys()
                else:
                    msng_filenode_lst = []
                # If any filenodes are left, generate the group for them,
                # otherwise don't bother.
                if len(msng_filenode_lst) > 0:
                    yield changegroup.genchunk(fname)
                    # Sort the filenodes by their revision #
                    msng_filenode_lst.sort(cmp_by_rev_func(filerevlog))
                    # Create a group generator and only pass in a changenode
                    # lookup function as we need to collect no information
                    # from filenodes.
                    group = filerevlog.group(msng_filenode_lst,
                                             lookup_filenode_link_func(fname))
                    for chnk in group:
                        yield chnk
                if msng_filenode_set.has_key(fname):
                    # Don't need this anymore, toss it to free memory.
                    del msng_filenode_set[fname]
            # Signal that no more groups are left.
            yield changegroup.closechunk()

            if msng_cl_lst:
                self.hook('outgoing', node=hex(msng_cl_lst[0]), source=source)

        return util.chunkbuffer(gengroup())

    def changegroup(self, basenodes, source):
        """Generate a changegroup of all nodes that we have that a recipient
        doesn't.

        This is much easier than the previous function as we can assume that
        the recipient has any changenode we aren't sending them."""

        self.hook('preoutgoing', throw=True, source=source)

        cl = self.changelog
        nodes = cl.nodesbetween(basenodes, None)[0]
        revset = dict.fromkeys([cl.rev(n) for n in nodes])
        self.changegroupinfo(nodes)

        def identity(x):
            return x

        def gennodelst(revlog):
            for r in xrange(0, revlog.count()):
                n = revlog.node(r)
                if revlog.linkrev(n) in revset:
                    yield n

        def changed_file_collector(changedfileset):
            def collect_changed_files(clnode):
                c = cl.read(clnode)
                for fname in c[3]:
                    changedfileset[fname] = 1
            return collect_changed_files

        def lookuprevlink_func(revlog):
            def lookuprevlink(n):
                return cl.node(revlog.linkrev(n))
            return lookuprevlink

        def gengroup():
            # construct a list of all changed files
            changedfiles = {}

            for chnk in cl.group(nodes, identity,
                                 changed_file_collector(changedfiles)):
                yield chnk
            changedfiles = changedfiles.keys()
            changedfiles.sort()

            mnfst = self.manifest
            nodeiter = gennodelst(mnfst)
            for chnk in mnfst.group(nodeiter, lookuprevlink_func(mnfst)):
                yield chnk

            for fname in changedfiles:
                filerevlog = self.file(fname)
                nodeiter = gennodelst(filerevlog)
                nodeiter = list(nodeiter)
                if nodeiter:
                    yield changegroup.genchunk(fname)
                    lookup = lookuprevlink_func(filerevlog)
                    for chnk in filerevlog.group(nodeiter, lookup):
                        yield chnk

            yield changegroup.closechunk()

            if nodes:
                self.hook('outgoing', node=hex(nodes[0]), source=source)

        return util.chunkbuffer(gengroup())

    def addchangegroup(self, source, srctype, url):
        """add changegroup to repo.

        return values:
        - nothing changed or no source: 0
        - more heads than before: 1+added heads (2..n)
        - less heads than before: -1-removed heads (-2..-n)
        - number of heads stays the same: 1
        """
        def csmap(x):
            self.ui.debug(_("add changeset %s\n") % short(x))
            return cl.count()

        def revmap(x):
            return cl.rev(x)

        if not source:
            return 0

        self.hook('prechangegroup', throw=True, source=srctype, url=url)

        changesets = files = revisions = 0

        # write changelog data to temp files so concurrent readers will not see
        # inconsistent view
        cl = self.changelog
        cl.delayupdate()
        oldheads = len(cl.heads())

        tr = self.transaction()
        try:
            trp = weakref.proxy(tr)
            # pull off the changeset group
            self.ui.status(_("adding changesets\n"))
            cor = cl.count() - 1
            chunkiter = changegroup.chunkiter(source)
            if cl.addgroup(chunkiter, csmap, trp, 1) is None:
                raise util.Abort(_("received changelog group is empty"))
            cnr = cl.count() - 1
            changesets = cnr - cor

            # pull off the manifest group
            self.ui.status(_("adding manifests\n"))
            chunkiter = changegroup.chunkiter(source)
            # no need to check for empty manifest group here:
            # if the result of the merge of 1 and 2 is the same in 3 and 4,
            # no new manifest will be created and the manifest group will
            # be empty during the pull
            self.manifest.addgroup(chunkiter, revmap, trp)

            # process the files
            self.ui.status(_("adding file changes\n"))
            while 1:
                f = changegroup.getchunk(source)
                if not f:
                    break
                self.ui.debug(_("adding %s revisions\n") % f)
                fl = self.file(f)
                o = fl.count()
                chunkiter = changegroup.chunkiter(source)
                if fl.addgroup(chunkiter, revmap, trp) is None:
                    raise util.Abort(_("received file revlog group is empty"))
                revisions += fl.count() - o
                files += 1

            # make changelog see real files again
            cl.finalize(trp)

            newheads = len(self.changelog.heads())
            heads = ""
            if oldheads and newheads != oldheads:
                heads = _(" (%+d heads)") % (newheads - oldheads)

            self.ui.status(_("added %d changesets"
                             " with %d changes to %d files%s\n")
                             % (changesets, revisions, files, heads))

            if changesets > 0:
                self.hook('pretxnchangegroup', throw=True,
                          node=hex(self.changelog.node(cor+1)), source=srctype,
                          url=url)

            tr.close()
        finally:
            del tr

        if changesets > 0:
            self.hook("changegroup", node=hex(self.changelog.node(cor+1)),
                      source=srctype, url=url)

            for i in xrange(cor + 1, cnr + 1):
                self.hook("incoming", node=hex(self.changelog.node(i)),
                          source=srctype, url=url)

        # never return 0 here:
        if newheads < oldheads:
            return newheads - oldheads - 1
        else:
            return newheads - oldheads + 1


    def stream_in(self, remote):
        fp = remote.stream_out()
        l = fp.readline()
        try:
            resp = int(l)
        except ValueError:
            raise util.UnexpectedOutput(
                _('Unexpected response from remote server:'), l)
        if resp == 1:
            raise util.Abort(_('operation forbidden by server'))
        elif resp == 2:
            raise util.Abort(_('locking the remote repository failed'))
        elif resp != 0:
            raise util.Abort(_('the server sent an unknown error code'))
        self.ui.status(_('streaming all changes\n'))
        l = fp.readline()
        try:
            total_files, total_bytes = map(int, l.split(' ', 1))
        except ValueError, TypeError:
            raise util.UnexpectedOutput(
                _('Unexpected response from remote server:'), l)
        self.ui.status(_('%d files to transfer, %s of data\n') %
                       (total_files, util.bytecount(total_bytes)))
        start = time.time()
        for i in xrange(total_files):
            # XXX doesn't support '\n' or '\r' in filenames
            l = fp.readline()
            try:
                name, size = l.split('\0', 1)
                size = int(size)
            except ValueError, TypeError:
                raise util.UnexpectedOutput(
                    _('Unexpected response from remote server:'), l)
            self.ui.debug('adding %s (%s)\n' % (name, util.bytecount(size)))
            ofp = self.sopener(name, 'w')
            for chunk in util.filechunkiter(fp, limit=size):
                ofp.write(chunk)
            ofp.close()
        elapsed = time.time() - start
        if elapsed <= 0:
            elapsed = 0.001
        self.ui.status(_('transferred %s in %.1f seconds (%s/sec)\n') %
                       (util.bytecount(total_bytes), elapsed,
                        util.bytecount(total_bytes / elapsed)))
        self.invalidate()
        return len(self.heads()) + 1

    def clone(self, remote, heads=[], stream=False):
        '''clone remote repository.

        keyword arguments:
        heads: list of revs to clone (forces use of pull)
        stream: use streaming clone if possible'''

        # now, all clients that can request uncompressed clones can
        # read repo formats supported by all servers that can serve
        # them.

        # if revlog format changes, client will have to check version
        # and format flags on "stream" capability, and use
        # uncompressed only if compatible.

        if stream and not heads and remote.capable('stream'):
            return self.stream_in(remote)
        return self.pull(remote, heads)

# used to avoid circular references so destructors work
def aftertrans(files):
    renamefiles = [tuple(t) for t in files]
    def a():
        for src, dest in renamefiles:
            util.rename(src, dest)
    return a

def instance(ui, path, create):
    return localrepository(ui, util.drop_scheme('file', path), create)

def islocal(path):
    return True<|MERGE_RESOLUTION|>--- conflicted
+++ resolved
@@ -1042,24 +1042,17 @@
         finally:
             del wlock
 
-<<<<<<< HEAD
     def undelete(self, list):
         wlock = None
         try:
-            p = self.dirstate.parents()[0]
-            mn = self.changelog.read(p)[0]
-            m = self.manifest.read(mn)
-=======
-    def undelete(self, list, wlock=None):
-        manifests = [self.manifest.read(self.changelog.read(p)[0])
-                     for p in self.dirstate.parents() if p != nullid]
-        if not wlock:
->>>>>>> d6118883
+            manifests = [self.manifest.read(self.changelog.read(p)[0])
+                         for p in self.dirstate.parents() if p != nullid]
             wlock = self.wlock()
             for f in list:
                 if self.dirstate[f] != 'r':
                     self.ui.warn("%s not removed!\n" % f)
                 else:
+                    m = f in manifests[0] and manifests[0] or manifests[1]
                     t = self.file(f).read(m[f])
                     self.wwrite(f, t, m.flags(f))
                     self.dirstate.normal(f)
@@ -1076,23 +1069,6 @@
                 self.ui.warn(_("copy failed: %s is not a file or a "
                                "symbolic link\n") % dest)
             else:
-<<<<<<< HEAD
-=======
-                m = f in manifests[0] and manifests[0] or manifests[1]
-                t = self.file(f).read(m[f])
-                self.wwrite(f, t, m.flags(f))
-                self.dirstate.update([f], "n")
-
-    def copy(self, source, dest, wlock=None):
-        p = self.wjoin(dest)
-        if not (os.path.exists(p) or os.path.islink(p)):
-            self.ui.warn(_("%s does not exist!\n") % dest)
-        elif not (os.path.isfile(p) or os.path.islink(p)):
-            self.ui.warn(_("copy failed: %s is not a file or a "
-                           "symbolic link\n") % dest)
-        else:
-            if not wlock:
->>>>>>> d6118883
                 wlock = self.wlock()
                 if dest not in self.dirstate:
                     self.dirstate.add(dest)
