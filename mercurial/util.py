"""
util.py - Mercurial utility functions and platform specfic implementations

 Copyright 2005 K. Thananchayan <thananck@yahoo.com>
 Copyright 2005, 2006 Matt Mackall <mpm@selenic.com>
 Copyright 2006 Vadim Gelfer <vadim.gelfer@gmail.com>

This software may be used and distributed according to the terms
of the GNU General Public License, incorporated herein by reference.

This contains helper routines that are independent of the SCM core and hide
platform-specific details from the core.
"""

from i18n import _
import cStringIO, errno, getpass, popen2, re, shutil, sys, tempfile
import os, threading, time, calendar, ConfigParser, locale, glob

try:
    _encoding = os.environ.get("HGENCODING") or locale.getpreferredencoding() \
                or "ascii"
except locale.Error:
    _encoding = 'ascii'
_encodingmode = os.environ.get("HGENCODINGMODE", "strict")
_fallbackencoding = 'ISO-8859-1'

def tolocal(s):
    """
    Convert a string from internal UTF-8 to local encoding

    All internal strings should be UTF-8 but some repos before the
    implementation of locale support may contain latin1 or possibly
    other character sets. We attempt to decode everything strictly
    using UTF-8, then Latin-1, and failing that, we use UTF-8 and
    replace unknown characters.
    """
    for e in ('UTF-8', _fallbackencoding):
        try:
            u = s.decode(e) # attempt strict decoding
            return u.encode(_encoding, "replace")
        except LookupError, k:
            raise Abort(_("%s, please check your locale settings") % k)
        except UnicodeDecodeError:
            pass
    u = s.decode("utf-8", "replace") # last ditch
    return u.encode(_encoding, "replace")

def fromlocal(s):
    """
    Convert a string from the local character encoding to UTF-8

    We attempt to decode strings using the encoding mode set by
    HG_ENCODINGMODE, which defaults to 'strict'. In this mode, unknown
    characters will cause an error message. Other modes include
    'replace', which replaces unknown characters with a special
    Unicode character, and 'ignore', which drops the character.
    """
    try:
        return s.decode(_encoding, _encodingmode).encode("utf-8")
    except UnicodeDecodeError, inst:
        sub = s[max(0, inst.start-10):inst.start+10]
        raise Abort("decoding near '%s': %s!" % (sub, inst))
    except LookupError, k:
        raise Abort(_("%s, please check your locale settings") % k)

def locallen(s):
    """Find the length in characters of a local string"""
    return len(s.decode(_encoding, "replace"))

def localsub(s, a, b=None):
    try:
        u = s.decode(_encoding, _encodingmode)
        if b is not None:
            u = u[a:b]
        else:
            u = u[:a]
        return u.encode(_encoding, _encodingmode)
    except UnicodeDecodeError, inst:
        sub = s[max(0, inst.start-10), inst.start+10]
        raise Abort(_("decoding near '%s': %s!\n") % (sub, inst))

# used by parsedate
defaultdateformats = (
    '%Y-%m-%d %H:%M:%S',
    '%Y-%m-%d %I:%M:%S%p',
    '%Y-%m-%d %H:%M',
    '%Y-%m-%d %I:%M%p',
    '%Y-%m-%d',
    '%m-%d',
    '%m/%d',
    '%m/%d/%y',
    '%m/%d/%Y',
    '%a %b %d %H:%M:%S %Y',
    '%a %b %d %I:%M:%S%p %Y',
    '%b %d %H:%M:%S %Y',
    '%b %d %I:%M:%S%p %Y',
    '%b %d %H:%M:%S',
    '%b %d %I:%M:%S%p',
    '%b %d %H:%M',
    '%b %d %I:%M%p',
    '%b %d %Y',
    '%b %d',
    '%H:%M:%S',
    '%I:%M:%SP',
    '%H:%M',
    '%I:%M%p',
)

extendeddateformats = defaultdateformats + (
    "%Y",
    "%Y-%m",
    "%b",
    "%b %Y",
    )

class SignalInterrupt(Exception):
    """Exception raised on SIGTERM and SIGHUP."""

# differences from SafeConfigParser:
# - case-sensitive keys
# - allows values that are not strings (this means that you may not
#   be able to save the configuration to a file)
class configparser(ConfigParser.SafeConfigParser):
    def optionxform(self, optionstr):
        return optionstr

    def set(self, section, option, value):
        return ConfigParser.ConfigParser.set(self, section, option, value)

    def _interpolate(self, section, option, rawval, vars):
        if not isinstance(rawval, basestring):
            return rawval
        return ConfigParser.SafeConfigParser._interpolate(self, section,
                                                          option, rawval, vars)

def cachefunc(func):
    '''cache the result of function calls'''
    # XXX doesn't handle keywords args
    cache = {}
    if func.func_code.co_argcount == 1:
        # we gain a small amount of time because
        # we don't need to pack/unpack the list
        def f(arg):
            if arg not in cache:
                cache[arg] = func(arg)
            return cache[arg]
    else:
        def f(*args):
            if args not in cache:
                cache[args] = func(*args)
            return cache[args]

    return f

def pipefilter(s, cmd):
    '''filter string S through command CMD, returning its output'''
    (pout, pin) = popen2.popen2(cmd, -1, 'b')
    def writer():
        try:
            pin.write(s)
            pin.close()
        except IOError, inst:
            if inst.errno != errno.EPIPE:
                raise

    # we should use select instead on UNIX, but this will work on most
    # systems, including Windows
    w = threading.Thread(target=writer)
    w.start()
    f = pout.read()
    pout.close()
    w.join()
    return f

def tempfilter(s, cmd):
    '''filter string S through a pair of temporary files with CMD.
    CMD is used as a template to create the real command to be run,
    with the strings INFILE and OUTFILE replaced by the real names of
    the temporary files generated.'''
    inname, outname = None, None
    try:
        infd, inname = tempfile.mkstemp(prefix='hg-filter-in-')
        fp = os.fdopen(infd, 'wb')
        fp.write(s)
        fp.close()
        outfd, outname = tempfile.mkstemp(prefix='hg-filter-out-')
        os.close(outfd)
        cmd = cmd.replace('INFILE', inname)
        cmd = cmd.replace('OUTFILE', outname)
        code = os.system(cmd)
        if code: raise Abort(_("command '%s' failed: %s") %
                             (cmd, explain_exit(code)))
        return open(outname, 'rb').read()
    finally:
        try:
            if inname: os.unlink(inname)
        except: pass
        try:
            if outname: os.unlink(outname)
        except: pass

filtertable = {
    'tempfile:': tempfilter,
    'pipe:': pipefilter,
    }

def filter(s, cmd):
    "filter a string through a command that transforms its input to its output"
    for name, fn in filtertable.iteritems():
        if cmd.startswith(name):
            return fn(s, cmd[len(name):].lstrip())
    return pipefilter(s, cmd)

def find_in_path(name, path, default=None):
    '''find name in search path. path can be string (will be split
    with os.pathsep), or iterable thing that returns strings.  if name
    found, return path to name. else return default.'''
    if isinstance(path, str):
        path = path.split(os.pathsep)
    for p in path:
        p_name = os.path.join(p, name)
        if os.path.exists(p_name):
            return p_name
    return default

def binary(s):
    """return true if a string is binary data using diff's heuristic"""
    if s and '\0' in s[:4096]:
        return True
    return False

def unique(g):
    """return the uniq elements of iterable g"""
    seen = {}
    l = []
    for f in g:
        if f not in seen:
            seen[f] = 1
            l.append(f)
    return l

class Abort(Exception):
    """Raised if a command needs to print an error and exit."""

class UnexpectedOutput(Abort):
    """Raised to print an error with part of output and exit."""

def always(fn): return True
def never(fn): return False

def expand_glob(pats):
    '''On Windows, expand the implicit globs in a list of patterns'''
    if os.name != 'nt':
        return list(pats)
    ret = []
    for p in pats:
        kind, name = patkind(p, None)
        if kind is None:
            globbed = glob.glob(name)
            if globbed:
                ret.extend(globbed)
                continue
            # if we couldn't expand the glob, just keep it around
        ret.append(p)
    return ret

def patkind(name, dflt_pat='glob'):
    """Split a string into an optional pattern kind prefix and the
    actual pattern."""
    for prefix in 're', 'glob', 'path', 'relglob', 'relpath', 'relre':
        if name.startswith(prefix + ':'): return name.split(':', 1)
    return dflt_pat, name

def globre(pat, head='^', tail='$'):
    "convert a glob pattern into a regexp"
    i, n = 0, len(pat)
    res = ''
    group = False
    def peek(): return i < n and pat[i]
    while i < n:
        c = pat[i]
        i = i+1
        if c == '*':
            if peek() == '*':
                i += 1
                res += '.*'
            else:
                res += '[^/]*'
        elif c == '?':
            res += '.'
        elif c == '[':
            j = i
            if j < n and pat[j] in '!]':
                j += 1
            while j < n and pat[j] != ']':
                j += 1
            if j >= n:
                res += '\\['
            else:
                stuff = pat[i:j].replace('\\','\\\\')
                i = j + 1
                if stuff[0] == '!':
                    stuff = '^' + stuff[1:]
                elif stuff[0] == '^':
                    stuff = '\\' + stuff
                res = '%s[%s]' % (res, stuff)
        elif c == '{':
            group = True
            res += '(?:'
        elif c == '}' and group:
            res += ')'
            group = False
        elif c == ',' and group:
            res += '|'
        elif c == '\\':
            p = peek()
            if p:
                i += 1
                res += re.escape(p)
            else:
                res += re.escape(c)
        else:
            res += re.escape(c)
    return head + res + tail

_globchars = {'[': 1, '{': 1, '*': 1, '?': 1}

def pathto(root, n1, n2):
    '''return the relative path from one place to another.
    root should use os.sep to separate directories
    n1 should use os.sep to separate directories
    n2 should use "/" to separate directories
    returns an os.sep-separated path.

    If n1 is a relative path, it's assumed it's
    relative to root.
    n2 should always be relative to root.
    '''
    if not n1: return localpath(n2)
    if os.path.isabs(n1):
        if os.path.splitdrive(root)[0] != os.path.splitdrive(n1)[0]:
            return os.path.join(root, localpath(n2))
        n2 = '/'.join((pconvert(root), n2))
    a, b = n1.split(os.sep), n2.split('/')
    a.reverse()
    b.reverse()
    while a and b and a[-1] == b[-1]:
        a.pop()
        b.pop()
    b.reverse()
    return os.sep.join((['..'] * len(a)) + b)

def canonpath(root, cwd, myname):
    """return the canonical path of myname, given cwd and root"""
    if root == os.sep:
        rootsep = os.sep
    elif root.endswith(os.sep):
        rootsep = root
    else:
        rootsep = root + os.sep
    name = myname
    if not os.path.isabs(name):
        name = os.path.join(root, cwd, name)
    name = os.path.normpath(name)
    if name != rootsep and name.startswith(rootsep):
        name = name[len(rootsep):]
        audit_path(name)
        return pconvert(name)
    elif name == root:
        return ''
    else:
        # Determine whether `name' is in the hierarchy at or beneath `root',
        # by iterating name=dirname(name) until that causes no change (can't
        # check name == '/', because that doesn't work on windows).  For each
        # `name', compare dev/inode numbers.  If they match, the list `rel'
        # holds the reversed list of components making up the relative file
        # name we want.
        root_st = os.stat(root)
        rel = []
        while True:
            try:
                name_st = os.stat(name)
            except OSError:
                break
            if samestat(name_st, root_st):
                if not rel:
                    # name was actually the same as root (maybe a symlink)
                    return ''
                rel.reverse()
                name = os.path.join(*rel)
                audit_path(name)
                return pconvert(name)
            dirname, basename = os.path.split(name)
            rel.append(basename)
            if dirname == name:
                break
            name = dirname

        raise Abort('%s not under root' % myname)

def matcher(canonroot, cwd='', names=[], inc=[], exc=[], src=None):
    return _matcher(canonroot, cwd, names, inc, exc, 'glob', src)

def cmdmatcher(canonroot, cwd='', names=[], inc=[], exc=[], src=None,
               globbed=False, default=None):
    default = default or 'relpath'
    if default == 'relpath' and not globbed:
        names = expand_glob(names)
    return _matcher(canonroot, cwd, names, inc, exc, default, src)

def _matcher(canonroot, cwd, names, inc, exc, dflt_pat, src):
    """build a function to match a set of file patterns

    arguments:
    canonroot - the canonical root of the tree you're matching against
    cwd - the current working directory, if relevant
    names - patterns to find
    inc - patterns to include
    exc - patterns to exclude
    dflt_pat - if a pattern in names has no explicit type, assume this one
    src - where these patterns came from (e.g. .hgignore)

    a pattern is one of:
    'glob:<glob>' - a glob relative to cwd
    're:<regexp>' - a regular expression
    'path:<path>' - a path relative to canonroot
    'relglob:<glob>' - an unrooted glob (*.c matches C files in all dirs)
    'relpath:<path>' - a path relative to cwd
    'relre:<regexp>' - a regexp that doesn't have to match the start of a name
    '<something>' - one of the cases above, selected by the dflt_pat argument

    returns:
    a 3-tuple containing
    - list of roots (places where one should start a recursive walk of the fs);
      this often matches the explicit non-pattern names passed in, but also
      includes the initial part of glob: patterns that has no glob characters
    - a bool match(filename) function
    - a bool indicating if any patterns were passed in
    """

    # a common case: no patterns at all
    if not names and not inc and not exc:
        return [], always, False

    def contains_glob(name):
        for c in name:
            if c in _globchars: return True
        return False

    def regex(kind, name, tail):
        '''convert a pattern into a regular expression'''
        if not name:
            return ''
        if kind == 're':
            return name
        elif kind == 'path':
            return '^' + re.escape(name) + '(?:/|$)'
        elif kind == 'relglob':
            return globre(name, '(?:|.*/)', tail)
        elif kind == 'relpath':
            return re.escape(name) + '(?:/|$)'
        elif kind == 'relre':
            if name.startswith('^'):
                return name
            return '.*' + name
        return globre(name, '', tail)

    def matchfn(pats, tail):
        """build a matching function from a set of patterns"""
        if not pats:
            return
        matches = []
        for k, p in pats:
            try:
                pat = '(?:%s)' % regex(k, p, tail)
                matches.append(re.compile(pat).match)
            except re.error:
                if src: raise Abort("%s: invalid pattern (%s): %s" % (src, k, p))
                else: raise Abort("invalid pattern (%s): %s" % (k, p))

        def buildfn(text):
            for m in matches:
                r = m(text)
                if r:
                    return r

        return buildfn

    def globprefix(pat):
        '''return the non-glob prefix of a path, e.g. foo/* -> foo'''
        root = []
        for p in pat.split('/'):
            if contains_glob(p): break
            root.append(p)
        return '/'.join(root) or '.'

    def normalizepats(names, default):
        pats = []
        roots = []
        anypats = False
        for kind, name in [patkind(p, default) for p in names]:
            if kind in ('glob', 'relpath'):
                name = canonpath(canonroot, cwd, name)
            elif kind in ('relglob', 'path'):
                name = normpath(name)

            pats.append((kind, name))

            if kind in ('glob', 're', 'relglob', 'relre'):
                anypats = True

            if kind == 'glob':
                root = globprefix(name)
                roots.append(root)
            elif kind in ('relpath', 'path'):
                roots.append(name or '.')
            elif kind == 'relglob':
                roots.append('.')
        return roots, pats, anypats

    roots, pats, anypats = normalizepats(names, dflt_pat)

    patmatch = matchfn(pats, '$') or always
    incmatch = always
    if inc:
        dummy, inckinds, dummy = normalizepats(inc, 'glob')
        incmatch = matchfn(inckinds, '(?:/|$)')
    excmatch = lambda fn: False
    if exc:
        dummy, exckinds, dummy = normalizepats(exc, 'glob')
        excmatch = matchfn(exckinds, '(?:/|$)')

    if not names and inc and not exc:
        # common case: hgignore patterns
        match = incmatch
    else:
        match = lambda fn: incmatch(fn) and not excmatch(fn) and patmatch(fn)

    return (roots, match, (inc or exc or anypats) and True)

def system(cmd, environ={}, cwd=None, onerr=None, errprefix=None):
    '''enhanced shell command execution.
    run with environment maybe modified, maybe in different dir.

    if command fails and onerr is None, return status.  if ui object,
    print error message and return status, else raise onerr object as
    exception.'''
    def py2shell(val):
        'convert python object into string that is useful to shell'
        if val in (None, False):
            return '0'
        if val == True:
            return '1'
        return str(val)
    oldenv = {}
    for k in environ:
        oldenv[k] = os.environ.get(k)
    if cwd is not None:
        oldcwd = os.getcwd()
    origcmd = cmd
    if os.name == 'nt':
        cmd = '"%s"' % cmd
    try:
        for k, v in environ.iteritems():
            os.environ[k] = py2shell(v)
        if cwd is not None and oldcwd != cwd:
            os.chdir(cwd)
        rc = os.system(cmd)
        if rc and onerr:
            errmsg = '%s %s' % (os.path.basename(origcmd.split(None, 1)[0]),
                                explain_exit(rc)[0])
            if errprefix:
                errmsg = '%s: %s' % (errprefix, errmsg)
            try:
                onerr.warn(errmsg + '\n')
            except AttributeError:
                raise onerr(errmsg)
        return rc
    finally:
        for k, v in oldenv.iteritems():
            if v is None:
                del os.environ[k]
            else:
                os.environ[k] = v
        if cwd is not None and oldcwd != cwd:
            os.chdir(oldcwd)

# os.path.lexists is not available on python2.3
def lexists(filename):
    "test whether a file with this name exists. does not follow symlinks"
    try:
        os.lstat(filename)
    except:
        return False
    return True

def rename(src, dst):
    """forcibly rename a file"""
    try:
        os.rename(src, dst)
    except OSError, err:
        # on windows, rename to existing file is not allowed, so we
        # must delete destination first. but if file is open, unlink
        # schedules it for delete but does not delete it. rename
        # happens immediately even for open files, so we create
        # temporary file, delete it, rename destination to that name,
        # then delete that. then rename is safe to do.
        fd, temp = tempfile.mkstemp(dir=os.path.dirname(dst) or '.')
        os.close(fd)
        os.unlink(temp)
        os.rename(dst, temp)
        os.unlink(temp)
        os.rename(src, dst)

def unlink(f):
    """unlink and remove the directory if it is empty"""
    os.unlink(f)
    # try removing directories that might now be empty
    try:
        os.removedirs(os.path.dirname(f))
    except OSError:
        pass

def copyfile(src, dest):
    "copy a file, preserving mode"
    if os.path.islink(src):
        try:
            os.unlink(dest)
        except:
            pass
        os.symlink(os.readlink(src), dest)
    else:
        try:
            shutil.copyfile(src, dest)
            shutil.copymode(src, dest)
        except shutil.Error, inst:
            raise Abort(str(inst))

def copyfiles(src, dst, hardlink=None):
    """Copy a directory tree using hardlinks if possible"""

    if hardlink is None:
        hardlink = (os.stat(src).st_dev ==
                    os.stat(os.path.dirname(dst)).st_dev)

    if os.path.isdir(src):
        os.mkdir(dst)
        for name in os.listdir(src):
            srcname = os.path.join(src, name)
            dstname = os.path.join(dst, name)
            copyfiles(srcname, dstname, hardlink)
    else:
        if hardlink:
            try:
                os_link(src, dst)
            except (IOError, OSError):
                hardlink = False
                shutil.copy(src, dst)
        else:
            shutil.copy(src, dst)

def audit_path(path):
    """Abort if path contains dangerous components"""
    parts = os.path.normcase(path).split(os.sep)
    if (os.path.splitdrive(path)[0] or parts[0] in ('.hg', '')
        or os.pardir in parts):
        raise Abort(_("path contains illegal component: %s\n") % path)

def _makelock_file(info, pathname):
    ld = os.open(pathname, os.O_CREAT | os.O_WRONLY | os.O_EXCL)
    os.write(ld, info)
    os.close(ld)

def _readlock_file(pathname):
    return posixfile(pathname).read()

def nlinks(pathname):
    """Return number of hardlinks for the given file."""
    return os.lstat(pathname).st_nlink

if hasattr(os, 'link'):
    os_link = os.link
else:
    def os_link(src, dst):
        raise OSError(0, _("Hardlinks not supported"))

def fstat(fp):
    '''stat file object that may not have fileno method.'''
    try:
        return os.fstat(fp.fileno())
    except AttributeError:
        return os.stat(fp.name)

posixfile = file

def is_win_9x():
    '''return true if run on windows 95, 98 or me.'''
    try:
        return sys.getwindowsversion()[3] == 1
    except AttributeError:
        return os.name == 'nt' and 'command' in os.environ.get('comspec', '')

getuser_fallback = None

def getuser():
    '''return name of current user'''
    try:
        return getpass.getuser()
    except ImportError:
        # import of pwd will fail on windows - try fallback
        if getuser_fallback:
            return getuser_fallback()
    # raised if win32api not available
    raise Abort(_('user name not available - set USERNAME '
                  'environment variable'))

def username(uid=None):
    """Return the name of the user with the given uid.

    If uid is None, return the name of the current user."""
    try:
        import pwd
        if uid is None:
            uid = os.getuid()
        try:
            return pwd.getpwuid(uid)[0]
        except KeyError:
            return str(uid)
    except ImportError:
        return None

def groupname(gid=None):
    """Return the name of the group with the given gid.

    If gid is None, return the name of the current group."""
    try:
        import grp
        if gid is None:
            gid = os.getgid()
        try:
            return grp.getgrgid(gid)[0]
        except KeyError:
            return str(gid)
    except ImportError:
        return None

# File system features

def checkfolding(path):
    """
    Check whether the given path is on a case-sensitive filesystem

    Requires a path (like /foo/.hg) ending with a foldable final
    directory component.
    """
    s1 = os.stat(path)
    d, b = os.path.split(path)
    p2 = os.path.join(d, b.upper())
    if path == p2:
        p2 = os.path.join(d, b.lower())
    try:
        s2 = os.stat(p2)
        if s2 == s1:
            return False
        return True
    except:
        return True

<<<<<<< HEAD
def checkexec(path):
    """
    Check whether the given path is on a filesystem with UNIX-like exec flags

    Requires a directory (like /foo/.hg)
    """
    fh, fn = tempfile.mkstemp("", "", path)
    os.close(fh)
    m = os.stat(fn).st_mode
    os.chmod(fn, m ^ 0111)
    r = (os.stat(fn).st_mode != m)
    os.unlink(fn)
    return r

def execfunc(path, fallback):
    '''return an is_exec() function with default to fallback'''
    if checkexec(path):
        return lambda x: is_exec(os.path.join(path, x))
    return fallback

def checklink(path):
    """check whether the given path is on a symlink-capable filesystem"""
    # mktemp is not racy because symlink creation will fail if the
    # file already exists
    name = tempfile.mktemp(dir=path)
    try:
        os.symlink(".", name)
        os.unlink(name)
        return True
    except (OSError, AttributeError):
        return False

def linkfunc(path, fallback):
    '''return an is_link() function with default to fallback'''
    if checklink(path):
        return lambda x: os.path.islink(os.path.join(path, x))
    return fallback
=======
_umask = os.umask(0)
os.umask(_umask)
>>>>>>> 424b1a05

# Platform specific variants
if os.name == 'nt':
    import msvcrt
    nulldev = 'NUL:'

    class winstdout:
        '''stdout on windows misbehaves if sent through a pipe'''

        def __init__(self, fp):
            self.fp = fp

        def __getattr__(self, key):
            return getattr(self.fp, key)

        def close(self):
            try:
                self.fp.close()
            except: pass

        def write(self, s):
            try:
                return self.fp.write(s)
            except IOError, inst:
                if inst.errno != 0: raise
                self.close()
                raise IOError(errno.EPIPE, 'Broken pipe')
                
        def flush(self):
            try:
                return self.fp.flush()
            except IOError, inst:
                if inst.errno != errno.EINVAL: raise
                self.close()
                raise IOError(errno.EPIPE, 'Broken pipe')

    sys.stdout = winstdout(sys.stdout)

    def system_rcpath():
        try:
            return system_rcpath_win32()
        except:
            return [r'c:\mercurial\mercurial.ini']

    def user_rcpath():
        '''return os-specific hgrc search path to the user dir'''
        try:
            userrc = user_rcpath_win32()
        except:
            userrc = os.path.join(os.path.expanduser('~'), 'mercurial.ini')
        path = [userrc]
        userprofile = os.environ.get('USERPROFILE')
        if userprofile:
            path.append(os.path.join(userprofile, 'mercurial.ini'))
        return path

    def parse_patch_output(output_line):
        """parses the output produced by patch and returns the file name"""
        pf = output_line[14:]
        if pf[0] == '`':
            pf = pf[1:-1] # Remove the quotes
        return pf

    def testpid(pid):
        '''return False if pid dead, True if running or not known'''
        return True

    def set_exec(f, mode):
        pass

    def set_link(f, mode):
        pass

    def set_binary(fd):
        msvcrt.setmode(fd.fileno(), os.O_BINARY)

    def pconvert(path):
        return path.replace("\\", "/")

    def localpath(path):
        return path.replace('/', '\\')

    def normpath(path):
        return pconvert(os.path.normpath(path))

    makelock = _makelock_file
    readlock = _readlock_file

    def samestat(s1, s2):
        return False

    # A sequence of backslashes is special iff it precedes a double quote:
    # - if there's an even number of backslashes, the double quote is not
    #   quoted (i.e. it ends the quoted region)
    # - if there's an odd number of backslashes, the double quote is quoted
    # - in both cases, every pair of backslashes is unquoted into a single
    #   backslash
    # (See http://msdn2.microsoft.com/en-us/library/a1y7w461.aspx )
    # So, to quote a string, we must surround it in double quotes, double
    # the number of backslashes that preceed double quotes and add another
    # backslash before every double quote (being careful with the double
    # quote we've appended to the end)
    _quotere = None
    def shellquote(s):
        global _quotere
        if _quotere is None:
            _quotere = re.compile(r'(\\*)("|\\$)')
        return '"%s"' % _quotere.sub(r'\1\1\\\2', s)

    def explain_exit(code):
        return _("exited with status %d") % code, code

    # if you change this stub into a real check, please try to implement the
    # username and groupname functions above, too.
    def isowner(fp, st=None):
        return True

    try:
        # override functions with win32 versions if possible
        from util_win32 import *
        if not is_win_9x():
            posixfile = posixfile_nt
    except ImportError:
        pass

else:
    nulldev = '/dev/null'
    _umask = os.umask(0)
    os.umask(_umask)

    def rcfiles(path):
        rcs = [os.path.join(path, 'hgrc')]
        rcdir = os.path.join(path, 'hgrc.d')
        try:
            rcs.extend([os.path.join(rcdir, f) for f in os.listdir(rcdir)
                        if f.endswith(".rc")])
        except OSError:
            pass
        return rcs

    def system_rcpath():
        path = []
        # old mod_python does not set sys.argv
        if len(getattr(sys, 'argv', [])) > 0:
            path.extend(rcfiles(os.path.dirname(sys.argv[0]) +
                                  '/../etc/mercurial'))
        path.extend(rcfiles('/etc/mercurial'))
        return path

    def user_rcpath():
        return [os.path.expanduser('~/.hgrc')]

    def parse_patch_output(output_line):
        """parses the output produced by patch and returns the file name"""
        pf = output_line[14:]
        if pf.startswith("'") and pf.endswith("'") and " " in pf:
            pf = pf[1:-1] # Remove the quotes
        return pf

    def is_exec(f):
        """check whether a file is executable"""
        return (os.lstat(f).st_mode & 0100 != 0)

    def set_exec(f, mode):
        s = os.lstat(f).st_mode
        if (s & 0100 != 0) == mode:
            return
        if mode:
            # Turn on +x for every +r bit when making a file executable
            # and obey umask.
            os.chmod(f, s | (s & 0444) >> 2 & ~_umask)
        else:
            os.chmod(f, s & 0666)

    def set_link(f, mode):
        """make a file a symbolic link/regular file

        if a file is changed to a link, its contents become the link data
        if a link is changed to a file, its link data become its contents
        """

        m = os.path.islink(f)
        if m == bool(mode):
            return

        if mode: # switch file to link
            data = file(f).read()
            os.unlink(f)
            os.symlink(data, f)
        else:
            data = os.readlink(f)
            os.unlink(f)
            file(f, "w").write(data)

    def set_binary(fd):
        pass

    def pconvert(path):
        return path

    def localpath(path):
        return path

    normpath = os.path.normpath
    samestat = os.path.samestat

    def makelock(info, pathname):
        try:
            os.symlink(info, pathname)
        except OSError, why:
            if why.errno == errno.EEXIST:
                raise
            else:
                _makelock_file(info, pathname)

    def readlock(pathname):
        try:
            return os.readlink(pathname)
        except OSError, why:
            if why.errno == errno.EINVAL:
                return _readlock_file(pathname)
            else:
                raise

    def shellquote(s):
        return "'%s'" % s.replace("'", "'\\''")

    def testpid(pid):
        '''return False if pid dead, True if running or not sure'''
        try:
            os.kill(pid, 0)
            return True
        except OSError, inst:
            return inst.errno != errno.ESRCH

    def explain_exit(code):
        """return a 2-tuple (desc, code) describing a process's status"""
        if os.WIFEXITED(code):
            val = os.WEXITSTATUS(code)
            return _("exited with status %d") % val, val
        elif os.WIFSIGNALED(code):
            val = os.WTERMSIG(code)
            return _("killed by signal %d") % val, val
        elif os.WIFSTOPPED(code):
            val = os.WSTOPSIG(code)
            return _("stopped by signal %d") % val, val
        raise ValueError(_("invalid exit code"))

    def isowner(fp, st=None):
        """Return True if the file object f belongs to the current user.

        The return value of a util.fstat(f) may be passed as the st argument.
        """
        if st is None:
            st = fstat(fp)
        return st.st_uid == os.getuid()

def _buildencodefun():
    e = '_'
    win_reserved = [ord(x) for x in '\\:*?"<>|']
    cmap = dict([ (chr(x), chr(x)) for x in xrange(127) ])
    for x in (range(32) + range(126, 256) + win_reserved):
        cmap[chr(x)] = "~%02x" % x
    for x in range(ord("A"), ord("Z")+1) + [ord(e)]:
        cmap[chr(x)] = e + chr(x).lower()
    dmap = {}
    for k, v in cmap.iteritems():
        dmap[v] = k
    def decode(s):
        i = 0
        while i < len(s):
            for l in xrange(1, 4):
                try:
                    yield dmap[s[i:i+l]]
                    i += l
                    break
                except KeyError:
                    pass
            else:
                raise KeyError
    return (lambda s: "".join([cmap[c] for c in s]),
            lambda s: "".join(list(decode(s))))

encodefilename, decodefilename = _buildencodefun()

def encodedopener(openerfn, fn):
    def o(path, *args, **kw):
        return openerfn(fn(path), *args, **kw)
    return o

def opener(base, audit=True):
    """
    return a function that opens files relative to base

    this function is used to hide the details of COW semantics and
    remote file access from higher level code.
    """
    p = base
    audit_p = audit

    def mktempcopy(name, emptyok=False):
        d, fn = os.path.split(name)
        fd, temp = tempfile.mkstemp(prefix='.%s-' % fn, dir=d)
        os.close(fd)
        # Temporary files are created with mode 0600, which is usually not
        # what we want.  If the original file already exists, just copy
        # its mode.  Otherwise, manually obey umask.
        try:
            st_mode = os.lstat(name).st_mode
        except OSError, inst:
            if inst.errno != errno.ENOENT:
                raise
            st_mode = 0666 & ~_umask
        os.chmod(temp, st_mode)
        if emptyok:
            return temp
        try:
            try:
                ifp = posixfile(name, "rb")
            except IOError, inst:
                if inst.errno == errno.ENOENT:
                    return temp
                if not getattr(inst, 'filename', None):
                    inst.filename = name
                raise
            ofp = posixfile(temp, "wb")
            for chunk in filechunkiter(ifp):
                ofp.write(chunk)
            ifp.close()
            ofp.close()
        except:
            try: os.unlink(temp)
            except: pass
            raise
        return temp

    class atomictempfile(posixfile):
        """the file will only be copied when rename is called"""
        def __init__(self, name, mode):
            self.__name = name
            self.temp = mktempcopy(name, emptyok=('w' in mode))
            posixfile.__init__(self, self.temp, mode)
        def rename(self):
            if not self.closed:
                posixfile.close(self)
                rename(self.temp, localpath(self.__name))
        def __del__(self):
            if not self.closed:
                try:
                    os.unlink(self.temp)
                except: pass
                posixfile.close(self)

    class atomicfile(atomictempfile):
        """the file will only be copied on close"""
        def __init__(self, name, mode):
            atomictempfile.__init__(self, name, mode)
        def close(self):
            self.rename()
        def __del__(self):
            self.rename()

    def o(path, mode="r", text=False, atomic=False, atomictemp=False):
        if audit_p:
            audit_path(path)
        f = os.path.join(p, path)

        if not text:
            mode += "b" # for that other OS

        if mode[0] != "r":
            try:
                nlink = nlinks(f)
            except OSError:
                nlink = 0
                d = os.path.dirname(f)
                if not os.path.isdir(d):
                    os.makedirs(d)
            if atomic:
                return atomicfile(f, mode)
            elif atomictemp:
                return atomictempfile(f, mode)
            if nlink > 1:
                rename(mktempcopy(f), f)
        return posixfile(f, mode)

    return o

class chunkbuffer(object):
    """Allow arbitrary sized chunks of data to be efficiently read from an
    iterator over chunks of arbitrary size."""

    def __init__(self, in_iter, targetsize = 2**16):
        """in_iter is the iterator that's iterating over the input chunks.
        targetsize is how big a buffer to try to maintain."""
        self.in_iter = iter(in_iter)
        self.buf = ''
        self.targetsize = int(targetsize)
        if self.targetsize <= 0:
            raise ValueError(_("targetsize must be greater than 0, was %d") %
                             targetsize)
        self.iterempty = False

    def fillbuf(self):
        """Ignore target size; read every chunk from iterator until empty."""
        if not self.iterempty:
            collector = cStringIO.StringIO()
            collector.write(self.buf)
            for ch in self.in_iter:
                collector.write(ch)
            self.buf = collector.getvalue()
            self.iterempty = True

    def read(self, l):
        """Read L bytes of data from the iterator of chunks of data.
        Returns less than L bytes if the iterator runs dry."""
        if l > len(self.buf) and not self.iterempty:
            # Clamp to a multiple of self.targetsize
            targetsize = self.targetsize * ((l // self.targetsize) + 1)
            collector = cStringIO.StringIO()
            collector.write(self.buf)
            collected = len(self.buf)
            for chunk in self.in_iter:
                collector.write(chunk)
                collected += len(chunk)
                if collected >= targetsize:
                    break
            if collected < targetsize:
                self.iterempty = True
            self.buf = collector.getvalue()
        s, self.buf = self.buf[:l], buffer(self.buf, l)
        return s

def filechunkiter(f, size=65536, limit=None):
    """Create a generator that produces the data in the file size
    (default 65536) bytes at a time, up to optional limit (default is
    to read all data).  Chunks may be less than size bytes if the
    chunk is the last chunk in the file, or the file is a socket or
    some other type of file that sometimes reads less data than is
    requested."""
    assert size >= 0
    assert limit is None or limit >= 0
    while True:
        if limit is None: nbytes = size
        else: nbytes = min(limit, size)
        s = nbytes and f.read(nbytes)
        if not s: break
        if limit: limit -= len(s)
        yield s

def makedate():
    lt = time.localtime()
    if lt[8] == 1 and time.daylight:
        tz = time.altzone
    else:
        tz = time.timezone
    return time.mktime(lt), tz

def datestr(date=None, format='%a %b %d %H:%M:%S %Y', timezone=True):
    """represent a (unixtime, offset) tuple as a localized time.
    unixtime is seconds since the epoch, and offset is the time zone's
    number of seconds away from UTC. if timezone is false, do not
    append time zone to string."""
    t, tz = date or makedate()
    s = time.strftime(format, time.gmtime(float(t) - tz))
    if timezone:
        s += " %+03d%02d" % (-tz / 3600, ((-tz % 3600) / 60))
    return s

def strdate(string, format, defaults):
    """parse a localized time string and return a (unixtime, offset) tuple.
    if the string cannot be parsed, ValueError is raised."""
    def timezone(string):
        tz = string.split()[-1]
        if tz[0] in "+-" and len(tz) == 5 and tz[1:].isdigit():
            tz = int(tz)
            offset = - 3600 * (tz / 100) - 60 * (tz % 100)
            return offset
        if tz == "GMT" or tz == "UTC":
            return 0
        return None

    # NOTE: unixtime = localunixtime + offset
    offset, date = timezone(string), string
    if offset != None:
        date = " ".join(string.split()[:-1])

    # add missing elements from defaults
    for part in defaults:
        found = [True for p in part if ("%"+p) in format]
        if not found:
            date += "@" + defaults[part]
            format += "@%" + part[0]

    timetuple = time.strptime(date, format)
    localunixtime = int(calendar.timegm(timetuple))
    if offset is None:
        # local timezone
        unixtime = int(time.mktime(timetuple))
        offset = unixtime - localunixtime
    else:
        unixtime = localunixtime + offset
    return unixtime, offset

def parsedate(string, formats=None, defaults=None):
    """parse a localized time string and return a (unixtime, offset) tuple.
    The date may be a "unixtime offset" string or in one of the specified
    formats."""
    if not string:
        return 0, 0
    if not formats:
        formats = defaultdateformats
    string = string.strip()
    try:
        when, offset = map(int, string.split(' '))
    except ValueError:
        # fill out defaults
        if not defaults:
            defaults = {}
        now = makedate()
        for part in "d mb yY HI M S".split():
            if part not in defaults:
                if part[0] in "HMS":
                    defaults[part] = "00"
                elif part[0] in "dm":
                    defaults[part] = "1"
                else:
                    defaults[part] = datestr(now, "%" + part[0], False)

        for format in formats:
            try:
                when, offset = strdate(string, format, defaults)
            except ValueError:
                pass
            else:
                break
        else:
            raise Abort(_('invalid date: %r ') % string)
    # validate explicit (probably user-specified) date and
    # time zone offset. values must fit in signed 32 bits for
    # current 32-bit linux runtimes. timezones go from UTC-12
    # to UTC+14
    if abs(when) > 0x7fffffff:
        raise Abort(_('date exceeds 32 bits: %d') % when)
    if offset < -50400 or offset > 43200:
        raise Abort(_('impossible time zone offset: %d') % offset)
    return when, offset

def matchdate(date):
    """Return a function that matches a given date match specifier

    Formats include:

    '{date}' match a given date to the accuracy provided

    '<{date}' on or before a given date

    '>{date}' on or after a given date

    """

    def lower(date):
        return parsedate(date, extendeddateformats)[0]

    def upper(date):
        d = dict(mb="12", HI="23", M="59", S="59")
        for days in "31 30 29".split():
            try:
                d["d"] = days
                return parsedate(date, extendeddateformats, d)[0]
            except:
                pass
        d["d"] = "28"
        return parsedate(date, extendeddateformats, d)[0]

    if date[0] == "<":
        when = upper(date[1:])
        return lambda x: x <= when
    elif date[0] == ">":
        when = lower(date[1:])
        return lambda x: x >= when
    elif date[0] == "-":
        try:
            days = int(date[1:])
        except ValueError:
            raise Abort(_("invalid day spec: %s") % date[1:])
        when = makedate()[0] - days * 3600 * 24
        return lambda x: x >= when
    elif " to " in date:
        a, b = date.split(" to ")
        start, stop = lower(a), upper(b)
        return lambda x: x >= start and x <= stop
    else:
        start, stop = lower(date), upper(date)
        return lambda x: x >= start and x <= stop

def shortuser(user):
    """Return a short representation of a user name or email address."""
    f = user.find('@')
    if f >= 0:
        user = user[:f]
    f = user.find('<')
    if f >= 0:
        user = user[f+1:]
    f = user.find(' ')
    if f >= 0:
        user = user[:f]
    f = user.find('.')
    if f >= 0:
        user = user[:f]
    return user

def ellipsis(text, maxlength=400):
    """Trim string to at most maxlength (default: 400) characters."""
    if len(text) <= maxlength:
        return text
    else:
        return "%s..." % (text[:maxlength-3])

def walkrepos(path):
    '''yield every hg repository under path, recursively.'''
    def errhandler(err):
        if err.filename == path:
            raise err

    for root, dirs, files in os.walk(path, onerror=errhandler):
        for d in dirs:
            if d == '.hg':
                yield root
                dirs[:] = []
                break

_rcpath = None

def os_rcpath():
    '''return default os-specific hgrc search path'''
    path = system_rcpath()
    path.extend(user_rcpath())
    path = [os.path.normpath(f) for f in path]
    return path

def rcpath():
    '''return hgrc search path. if env var HGRCPATH is set, use it.
    for each item in path, if directory, use files ending in .rc,
    else use item.
    make HGRCPATH empty to only look in .hg/hgrc of current repo.
    if no HGRCPATH, use default os-specific path.'''
    global _rcpath
    if _rcpath is None:
        if 'HGRCPATH' in os.environ:
            _rcpath = []
            for p in os.environ['HGRCPATH'].split(os.pathsep):
                if not p: continue
                if os.path.isdir(p):
                    for f in os.listdir(p):
                        if f.endswith('.rc'):
                            _rcpath.append(os.path.join(p, f))
                else:
                    _rcpath.append(p)
        else:
            _rcpath = os_rcpath()
    return _rcpath

def bytecount(nbytes):
    '''return byte count formatted as readable string, with units'''

    units = (
        (100, 1<<30, _('%.0f GB')),
        (10, 1<<30, _('%.1f GB')),
        (1, 1<<30, _('%.2f GB')),
        (100, 1<<20, _('%.0f MB')),
        (10, 1<<20, _('%.1f MB')),
        (1, 1<<20, _('%.2f MB')),
        (100, 1<<10, _('%.0f KB')),
        (10, 1<<10, _('%.1f KB')),
        (1, 1<<10, _('%.2f KB')),
        (1, 1, _('%.0f bytes')),
        )

    for multiplier, divisor, format in units:
        if nbytes >= divisor * multiplier:
            return format % (nbytes / float(divisor))
    return units[-1][2] % nbytes

def drop_scheme(scheme, path):
    sc = scheme + ':'
    if path.startswith(sc):
        path = path[len(sc):]
        if path.startswith('//'):
            path = path[2:]
    return path<|MERGE_RESOLUTION|>--- conflicted
+++ resolved
@@ -766,7 +766,9 @@
     except:
         return True
 
-<<<<<<< HEAD
+_umask = os.umask(0)
+os.umask(_umask)
+
 def checkexec(path):
     """
     Check whether the given path is on a filesystem with UNIX-like exec flags
@@ -804,10 +806,6 @@
     if checklink(path):
         return lambda x: os.path.islink(os.path.join(path, x))
     return fallback
-=======
-_umask = os.umask(0)
-os.umask(_umask)
->>>>>>> 424b1a05
 
 # Platform specific variants
 if os.name == 'nt':
