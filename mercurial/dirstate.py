# dirstate.py - working directory tracking for mercurial
#
# Copyright 2005-2007 Matt Mackall <mpm@selenic.com>
#
# This software may be used and distributed according to the terms of the
# GNU General Public License version 2 or any later version.

from node import nullid
from i18n import _
import scmutil, util, ignore, osutil, parsers, encoding, pathutil
import os, stat, errno

propertycache = util.propertycache
filecache = scmutil.filecache
_rangemask = 0x7fffffff

dirstatetuple = parsers.dirstatetuple

class repocache(filecache):
    """filecache for files in .hg/"""
    def join(self, obj, fname):
        return obj._opener.join(fname)

class rootcache(filecache):
    """filecache for files in the repository root"""
    def join(self, obj, fname):
        return obj._join(fname)

class dirstate(object):

    def __init__(self, opener, ui, root, validate):
        '''Create a new dirstate object.

        opener is an open()-like callable that can be used to open the
        dirstate file; root is the root of the directory tracked by
        the dirstate.
        '''
        self._opener = opener
        self._validate = validate
        self._root = root
        # ntpath.join(root, '') of Python 2.7.9 does not add sep if root is
        # UNC path pointing to root share (issue4557)
        if root.endswith(os.sep):
            self._rootdir = root
        else:
            self._rootdir = root + os.sep
        self._dirty = False
        self._dirtypl = False
        self._lastnormaltime = 0
        self._ui = ui
        self._filecache = {}
        self._parentwriters = 0

    def beginparentchange(self):
        '''Marks the beginning of a set of changes that involve changing
        the dirstate parents. If there is an exception during this time,
        the dirstate will not be written when the wlock is released. This
        prevents writing an incoherent dirstate where the parent doesn't
        match the contents.
        '''
        self._parentwriters += 1

    def endparentchange(self):
        '''Marks the end of a set of changes that involve changing the
        dirstate parents. Once all parent changes have been marked done,
        the wlock will be free to write the dirstate on release.
        '''
        if self._parentwriters > 0:
            self._parentwriters -= 1

    def pendingparentchange(self):
        '''Returns true if the dirstate is in the middle of a set of changes
        that modify the dirstate parent.
        '''
        return self._parentwriters > 0

    @propertycache
    def _map(self):
        '''Return the dirstate contents as a map from filename to
        (state, mode, size, time).'''
        self._read()
        return self._map

    @propertycache
    def _copymap(self):
        self._read()
        return self._copymap

    @propertycache
    def _filefoldmap(self):
        f = {}
        normcase = util.normcase
        for name, s in self._map.iteritems():
            if s[0] != 'r':
                f[normcase(name)] = name
        f['.'] = '.' # prevents useless util.fspath() invocation
        return f

    @propertycache
    def _dirfoldmap(self):
        f = {}
        normcase = util.normcase
        for name in self._dirs:
            f[normcase(name)] = name
        return f

    @repocache('branch')
    def _branch(self):
        try:
            return self._opener.read("branch").strip() or "default"
        except IOError, inst:
            if inst.errno != errno.ENOENT:
                raise
            return "default"

    @propertycache
    def _pl(self):
        try:
            fp = self._opener("dirstate")
            st = fp.read(40)
            fp.close()
            l = len(st)
            if l == 40:
                return st[:20], st[20:40]
            elif l > 0 and l < 40:
                raise util.Abort(_('working directory state appears damaged!'))
        except IOError, err:
            if err.errno != errno.ENOENT:
                raise
        return [nullid, nullid]

    @propertycache
    def _dirs(self):
        return scmutil.dirs(self._map, 'r')

    def dirs(self):
        return self._dirs

    @rootcache('.hgignore')
    def _ignore(self):
        files = [self._join('.hgignore')]
        for name, path in self._ui.configitems("ui"):
            if name == 'ignore' or name.startswith('ignore.'):
                # we need to use os.path.join here rather than self._join
                # because path is arbitrary and user-specified
                files.append(os.path.join(self._rootdir, util.expandpath(path)))
        return ignore.ignore(self._root, files, self._ui.warn)

    @propertycache
    def _slash(self):
        return self._ui.configbool('ui', 'slash') and os.sep != '/'

    @propertycache
    def _checklink(self):
        return util.checklink(self._root)

    @propertycache
    def _checkexec(self):
        return util.checkexec(self._root)

    @propertycache
    def _checkcase(self):
        return not util.checkcase(self._join('.hg'))

    def _join(self, f):
        # much faster than os.path.join()
        # it's safe because f is always a relative path
        return self._rootdir + f

    def flagfunc(self, buildfallback):
        if self._checklink and self._checkexec:
            def f(x):
                try:
                    st = os.lstat(self._join(x))
                    if util.statislink(st):
                        return 'l'
                    if util.statisexec(st):
                        return 'x'
                except OSError:
                    pass
                return ''
            return f

        fallback = buildfallback()
        if self._checklink:
            def f(x):
                if os.path.islink(self._join(x)):
                    return 'l'
                if 'x' in fallback(x):
                    return 'x'
                return ''
            return f
        if self._checkexec:
            def f(x):
                if 'l' in fallback(x):
                    return 'l'
                if util.isexec(self._join(x)):
                    return 'x'
                return ''
            return f
        else:
            return fallback

    @propertycache
    def _cwd(self):
        return os.getcwd()

    def getcwd(self):
        cwd = self._cwd
        if cwd == self._root:
            return ''
        # self._root ends with a path separator if self._root is '/' or 'C:\'
        rootsep = self._root
        if not util.endswithsep(rootsep):
            rootsep += os.sep
        if cwd.startswith(rootsep):
            return cwd[len(rootsep):]
        else:
            # we're outside the repo. return an absolute path.
            return cwd

    def pathto(self, f, cwd=None):
        if cwd is None:
            cwd = self.getcwd()
        path = util.pathto(self._root, cwd, f)
        if self._slash:
            return util.pconvert(path)
        return path

    def __getitem__(self, key):
        '''Return the current state of key (a filename) in the dirstate.

        States are:
          n  normal
          m  needs merging
          r  marked for removal
          a  marked for addition
          ?  not tracked
        '''
        return self._map.get(key, ("?",))[0]

    def __contains__(self, key):
        return key in self._map

    def __iter__(self):
        for x in sorted(self._map):
            yield x

    def iteritems(self):
        return self._map.iteritems()

    def parents(self):
        return [self._validate(p) for p in self._pl]

    def p1(self):
        return self._validate(self._pl[0])

    def p2(self):
        return self._validate(self._pl[1])

    def branch(self):
        return encoding.tolocal(self._branch)

    def setparents(self, p1, p2=nullid):
        """Set dirstate parents to p1 and p2.

        When moving from two parents to one, 'm' merged entries a
        adjusted to normal and previous copy records discarded and
        returned by the call.

        See localrepo.setparents()
        """
        if self._parentwriters == 0:
            raise ValueError("cannot set dirstate parent without "
                             "calling dirstate.beginparentchange")

        self._dirty = self._dirtypl = True
        oldp2 = self._pl[1]
        self._pl = p1, p2
        copies = {}
        if oldp2 != nullid and p2 == nullid:
            for f, s in self._map.iteritems():
                # Discard 'm' markers when moving away from a merge state
                if s[0] == 'm':
                    if f in self._copymap:
                        copies[f] = self._copymap[f]
                    self.normallookup(f)
                # Also fix up otherparent markers
                elif s[0] == 'n' and s[2] == -2:
                    if f in self._copymap:
                        copies[f] = self._copymap[f]
                    self.add(f)
        return copies

    def setbranch(self, branch):
        self._branch = encoding.fromlocal(branch)
        f = self._opener('branch', 'w', atomictemp=True)
        try:
            f.write(self._branch + '\n')
            f.close()

            # make sure filecache has the correct stat info for _branch after
            # replacing the underlying file
            ce = self._filecache['_branch']
            if ce:
                ce.refresh()
        except: # re-raises
            f.discard()
            raise

    def _read(self):
        self._map = {}
        self._copymap = {}
        try:
            st = self._opener.read("dirstate")
        except IOError, err:
            if err.errno != errno.ENOENT:
                raise
            return
        if not st:
            return

        # Python's garbage collector triggers a GC each time a certain number
        # of container objects (the number being defined by
        # gc.get_threshold()) are allocated. parse_dirstate creates a tuple
        # for each file in the dirstate. The C version then immediately marks
        # them as not to be tracked by the collector. However, this has no
        # effect on when GCs are triggered, only on what objects the GC looks
        # into. This means that O(number of files) GCs are unavoidable.
        # Depending on when in the process's lifetime the dirstate is parsed,
        # this can get very expensive. As a workaround, disable GC while
        # parsing the dirstate.
        #
        # (we cannot decorate the function directly since it is in a C module)
        parse_dirstate = util.nogc(parsers.parse_dirstate)
        p = parse_dirstate(self._map, self._copymap, st)
        if not self._dirtypl:
            self._pl = p

    def invalidate(self):
        for a in ("_map", "_copymap", "_filefoldmap", "_dirfoldmap", "_branch",
                  "_pl", "_dirs", "_ignore"):
            if a in self.__dict__:
                delattr(self, a)
        self._lastnormaltime = 0
        self._dirty = False
        self._parentwriters = 0

    def copy(self, source, dest):
        """Mark dest as a copy of source. Unmark dest if source is None."""
        if source == dest:
            return
        self._dirty = True
        if source is not None:
            self._copymap[dest] = source
        elif dest in self._copymap:
            del self._copymap[dest]

    def copied(self, file):
        return self._copymap.get(file, None)

    def copies(self):
        return self._copymap

    def _droppath(self, f):
        if self[f] not in "?r" and "_dirs" in self.__dict__:
            self._dirs.delpath(f)

    def _addpath(self, f, state, mode, size, mtime):
        oldstate = self[f]
        if state == 'a' or oldstate == 'r':
            scmutil.checkfilename(f)
            if f in self._dirs:
                raise util.Abort(_('directory %r already in dirstate') % f)
            # shadows
            for d in scmutil.finddirs(f):
                if d in self._dirs:
                    break
                if d in self._map and self[d] != 'r':
                    raise util.Abort(
                        _('file %r in dirstate clashes with %r') % (d, f))
        if oldstate in "?r" and "_dirs" in self.__dict__:
            self._dirs.addpath(f)
        self._dirty = True
        self._map[f] = dirstatetuple(state, mode, size, mtime)

    def normal(self, f):
        '''Mark a file normal and clean.'''
        s = os.lstat(self._join(f))
        mtime = int(s.st_mtime)
        self._addpath(f, 'n', s.st_mode,
                      s.st_size & _rangemask, mtime & _rangemask)
        if f in self._copymap:
            del self._copymap[f]
        if mtime > self._lastnormaltime:
            # Remember the most recent modification timeslot for status(),
            # to make sure we won't miss future size-preserving file content
            # modifications that happen within the same timeslot.
            self._lastnormaltime = mtime

    def normallookup(self, f):
        '''Mark a file normal, but possibly dirty.'''
        if self._pl[1] != nullid and f in self._map:
            # if there is a merge going on and the file was either
            # in state 'm' (-1) or coming from other parent (-2) before
            # being removed, restore that state.
            entry = self._map[f]
            if entry[0] == 'r' and entry[2] in (-1, -2):
                source = self._copymap.get(f)
                if entry[2] == -1:
                    self.merge(f)
                elif entry[2] == -2:
                    self.otherparent(f)
                if source:
                    self.copy(source, f)
                return
            if entry[0] == 'm' or entry[0] == 'n' and entry[2] == -2:
                return
        self._addpath(f, 'n', 0, -1, -1)
        if f in self._copymap:
            del self._copymap[f]

    def otherparent(self, f):
        '''Mark as coming from the other parent, always dirty.'''
        if self._pl[1] == nullid:
            raise util.Abort(_("setting %r to other parent "
                               "only allowed in merges") % f)
        if f in self and self[f] == 'n':
            # merge-like
            self._addpath(f, 'm', 0, -2, -1)
        else:
            # add-like
            self._addpath(f, 'n', 0, -2, -1)

        if f in self._copymap:
            del self._copymap[f]

    def add(self, f):
        '''Mark a file added.'''
        self._addpath(f, 'a', 0, -1, -1)
        if f in self._copymap:
            del self._copymap[f]

    def remove(self, f):
        '''Mark a file removed.'''
        self._dirty = True
        self._droppath(f)
        size = 0
        if self._pl[1] != nullid and f in self._map:
            # backup the previous state
            entry = self._map[f]
            if entry[0] == 'm': # merge
                size = -1
            elif entry[0] == 'n' and entry[2] == -2: # other parent
                size = -2
        self._map[f] = dirstatetuple('r', 0, size, 0)
        if size == 0 and f in self._copymap:
            del self._copymap[f]

    def merge(self, f):
        '''Mark a file merged.'''
        if self._pl[1] == nullid:
            return self.normallookup(f)
        return self.otherparent(f)

    def drop(self, f):
        '''Drop a file from the dirstate'''
        if f in self._map:
            self._dirty = True
            self._droppath(f)
            del self._map[f]

    def _discoverpath(self, path, normed, ignoremissing, exists, storemap):
        if exists is None:
            exists = os.path.lexists(os.path.join(self._root, path))
        if not exists:
            # Maybe a path component exists
            if not ignoremissing and '/' in path:
                d, f = path.rsplit('/', 1)
                d = self._normalize(d, False, ignoremissing, None)
                folded = d + "/" + f
            else:
                # No path components, preserve original case
                folded = path
        else:
            # recursively normalize leading directory components
            # against dirstate
            if '/' in normed:
                d, f = normed.rsplit('/', 1)
                d = self._normalize(d, False, ignoremissing, True)
                r = self._root + "/" + d
                folded = d + "/" + util.fspath(f, r)
            else:
                folded = util.fspath(normed, self._root)
            storemap[normed] = folded

        return folded

    def _normalizefile(self, path, isknown, ignoremissing=False, exists=None):
        normed = util.normcase(path)
        folded = self._filefoldmap.get(normed, None)
        if folded is None:
            if isknown:
                folded = path
            else:
                folded = self._discoverpath(path, normed, ignoremissing, exists,
                                            self._filefoldmap)
        return folded

    def _normalize(self, path, isknown, ignoremissing=False, exists=None):
        normed = util.normcase(path)
        folded = self._filefoldmap.get(normed,
                                       self._dirfoldmap.get(normed, None))
        if folded is None:
            if isknown:
                folded = path
            else:
                # store discovered result in dirfoldmap so that future
                # normalizefile calls don't start matching directories
                folded = self._discoverpath(path, normed, ignoremissing, exists,
                                            self._dirfoldmap)
        return folded

    def normalize(self, path, isknown=False, ignoremissing=False):
        '''
        normalize the case of a pathname when on a casefolding filesystem

        isknown specifies whether the filename came from walking the
        disk, to avoid extra filesystem access.

        If ignoremissing is True, missing path are returned
        unchanged. Otherwise, we try harder to normalize possibly
        existing path components.

        The normalized case is determined based on the following precedence:

        - version of name already stored in the dirstate
        - version of name stored on disk
        - version provided via command arguments
        '''

        if self._checkcase:
            return self._normalize(path, isknown, ignoremissing)
        return path

    def clear(self):
        self._map = {}
        if "_dirs" in self.__dict__:
            delattr(self, "_dirs")
        self._copymap = {}
        self._pl = [nullid, nullid]
        self._lastnormaltime = 0
        self._dirty = True

    def rebuild(self, parent, allfiles, changedfiles=None):
        changedfiles = changedfiles or allfiles
        oldmap = self._map
        self.clear()
        for f in allfiles:
            if f not in changedfiles:
                self._map[f] = oldmap[f]
            else:
                if 'x' in allfiles.flags(f):
                    self._map[f] = dirstatetuple('n', 0777, -1, 0)
                else:
                    self._map[f] = dirstatetuple('n', 0666, -1, 0)
        self._pl = (parent, nullid)
        self._dirty = True

    def write(self):
        if not self._dirty:
            return

        # enough 'delaywrite' prevents 'pack_dirstate' from dropping
        # timestamp of each entries in dirstate, because of 'now > mtime'
        delaywrite = self._ui.configint('debug', 'dirstate.delaywrite', 0)
        if delaywrite > 0:
            import time # to avoid useless import
            time.sleep(delaywrite)

        st = self._opener("dirstate", "w", atomictemp=True)
        # use the modification time of the newly created temporary file as the
        # filesystem's notion of 'now'
        now = util.fstat(st).st_mtime
        st.write(parsers.pack_dirstate(self._map, self._copymap, self._pl, now))
        st.close()
        self._lastnormaltime = 0
        self._dirty = self._dirtypl = False

    def _dirignore(self, f):
        if f == '.':
            return False
        if self._ignore(f):
            return True
        for p in scmutil.finddirs(f):
            if self._ignore(p):
                return True
        return False

    def _walkexplicit(self, match, subrepos):
        '''Get stat data about the files explicitly specified by match.

        Return a triple (results, dirsfound, dirsnotfound).
        - results is a mapping from filename to stat result. It also contains
          listings mapping subrepos and .hg to None.
        - dirsfound is a list of files found to be directories.
        - dirsnotfound is a list of files that the dirstate thinks are
          directories and that were not found.'''

        def badtype(mode):
            kind = _('unknown')
            if stat.S_ISCHR(mode):
                kind = _('character device')
            elif stat.S_ISBLK(mode):
                kind = _('block device')
            elif stat.S_ISFIFO(mode):
                kind = _('fifo')
            elif stat.S_ISSOCK(mode):
                kind = _('socket')
            elif stat.S_ISDIR(mode):
                kind = _('directory')
            return _('unsupported file type (type is %s)') % kind

        matchedir = match.explicitdir
        badfn = match.bad
        dmap = self._map
        lstat = os.lstat
        getkind = stat.S_IFMT
        dirkind = stat.S_IFDIR
        regkind = stat.S_IFREG
        lnkkind = stat.S_IFLNK
        join = self._join
        dirsfound = []
        foundadd = dirsfound.append
        dirsnotfound = []
        notfoundadd = dirsnotfound.append

        if not match.isexact() and self._checkcase:
            normalize = self._normalize
        else:
            normalize = None

        files = sorted(match.files())
        subrepos.sort()
        i, j = 0, 0
        while i < len(files) and j < len(subrepos):
            subpath = subrepos[j] + "/"
            if files[i] < subpath:
                i += 1
                continue
            while i < len(files) and files[i].startswith(subpath):
                del files[i]
            j += 1

        if not files or '.' in files:
            files = ['.']
        results = dict.fromkeys(subrepos)
        results['.hg'] = None

        alldirs = None
        for ff in files:
            # constructing the foldmap is expensive, so don't do it for the
            # common case where files is ['.']
            if normalize and ff != '.':
                nf = normalize(ff, False, True)
            else:
                nf = ff
            if nf in results:
                continue

            try:
                st = lstat(join(nf))
                kind = getkind(st.st_mode)
                if kind == dirkind:
                    if nf in dmap:
                        # file replaced by dir on disk but still in dirstate
                        results[nf] = None
                    if matchedir:
                        matchedir(nf)
                    foundadd((nf, ff))
                elif kind == regkind or kind == lnkkind:
                    results[nf] = st
                else:
                    badfn(ff, badtype(kind))
                    if nf in dmap:
                        results[nf] = None
            except OSError, inst: # nf not found on disk - it is dirstate only
                if nf in dmap: # does it exactly match a missing file?
                    results[nf] = None
                else: # does it match a missing directory?
                    if alldirs is None:
                        alldirs = scmutil.dirs(dmap)
                    if nf in alldirs:
                        if matchedir:
                            matchedir(nf)
                        notfoundadd(nf)
                    else:
                        badfn(ff, inst.strerror)

        return results, dirsfound, dirsnotfound

    def walk(self, match, subrepos, unknown, ignored, full=True):
        '''
        Walk recursively through the directory tree, finding all files
        matched by match.

        If full is False, maybe skip some known-clean files.

        Return a dict mapping filename to stat-like object (either
        mercurial.osutil.stat instance or return value of os.stat()).

        '''
        # full is a flag that extensions that hook into walk can use -- this
        # implementation doesn't use it at all. This satisfies the contract
        # because we only guarantee a "maybe".

        if ignored:
            ignore = util.never
            dirignore = util.never
        elif unknown:
            ignore = self._ignore
            dirignore = self._dirignore
        else:
            # if not unknown and not ignored, drop dir recursion and step 2
            ignore = util.always
            dirignore = util.always

        matchfn = match.matchfn
        matchalways = match.always()
        matchtdir = match.traversedir
        dmap = self._map
        listdir = osutil.listdir
        lstat = os.lstat
        dirkind = stat.S_IFDIR
        regkind = stat.S_IFREG
        lnkkind = stat.S_IFLNK
        join = self._join

        exact = skipstep3 = False
        if match.isexact(): # match.exact
            exact = True
            dirignore = util.always # skip step 2
        elif match.files() and not match.anypats(): # match.match, no patterns
            skipstep3 = True

        if not exact and self._checkcase:
            normalizefile = self._normalizefile
            skipstep3 = False
        else:
            normalizefile = None

        # step 1: find all explicit files
        results, work, dirsnotfound = self._walkexplicit(match, subrepos)

        skipstep3 = skipstep3 and not (work or dirsnotfound)
        work = [d for d in work if not dirignore(d[0])]
        wadd = work.append

        # step 2: visit subdirectories
        while work:
            nd, d = work.pop()
            skip = None
            if nd == '.':
                nd = ''
                d = ''
            else:
                skip = '.hg'
            try:
                entries = listdir(join(nd), stat=True, skip=skip)
            except OSError, inst:
                if inst.errno in (errno.EACCES, errno.ENOENT):
                    match.bad(self.pathto(nd), inst.strerror)
                    continue
                raise
            for f, kind, st in entries:
<<<<<<< HEAD
                if normalizefile:
                    # even though f might be a directory, we're only interested
                    # in comparing it to files currently in the dmap --
                    # therefore normalizefile is enough
                    nf = normalizefile(nd and (nd + "/" + f) or f, True, True)
=======
                if normalize:
                    nf = normalize(nd and (nd + "/" + f) or f, True, True)
                    f = d and (d + "/" + f) or f
>>>>>>> a3480284
                else:
                    nf = nd and (nd + "/" + f) or f
                    f = nf
                if nf not in results:
                    if kind == dirkind:
                        if not ignore(nf):
                            if matchtdir:
                                matchtdir(nf)
                            wadd((nf, f))
                        if nf in dmap and (matchalways or matchfn(nf)):
                            results[nf] = None
                    elif kind == regkind or kind == lnkkind:
                        if nf in dmap:
                            if matchalways or matchfn(nf):
                                results[nf] = st
                        elif (matchalways or matchfn(f)) and not ignore(nf):
                            results[nf] = st
                    elif nf in dmap and (matchalways or matchfn(nf)):
                        results[nf] = None

        for s in subrepos:
            del results[s]
        del results['.hg']

        # step 3: visit remaining files from dmap
        if not skipstep3 and not exact:
            # If a dmap file is not in results yet, it was either
            # a) not matching matchfn b) ignored, c) missing, or d) under a
            # symlink directory.
            if not results and matchalways:
                visit = dmap.keys()
            else:
                visit = [f for f in dmap if f not in results and matchfn(f)]
            visit.sort()

            if unknown:
                # unknown == True means we walked all dirs under the roots
                # that wasn't ignored, and everything that matched was stat'ed
                # and is already in results.
                # The rest must thus be ignored or under a symlink.
                audit_path = pathutil.pathauditor(self._root)

                for nf in iter(visit):
                    # Report ignored items in the dmap as long as they are not
                    # under a symlink directory.
                    if audit_path.check(nf):
                        try:
                            results[nf] = lstat(join(nf))
                            # file was just ignored, no links, and exists
                        except OSError:
                            # file doesn't exist
                            results[nf] = None
                    else:
                        # It's either missing or under a symlink directory
                        # which we in this case report as missing
                        results[nf] = None
            else:
                # We may not have walked the full directory tree above,
                # so stat and check everything we missed.
                nf = iter(visit).next
                for st in util.statfiles([join(i) for i in visit]):
                    results[nf()] = st
        return results

    def status(self, match, subrepos, ignored, clean, unknown):
        '''Determine the status of the working copy relative to the
        dirstate and return a pair of (unsure, status), where status is of type
        scmutil.status and:

          unsure:
            files that might have been modified since the dirstate was
            written, but need to be read to be sure (size is the same
            but mtime differs)
          status.modified:
            files that have definitely been modified since the dirstate
            was written (different size or mode)
          status.clean:
            files that have definitely not been modified since the
            dirstate was written
        '''
        listignored, listclean, listunknown = ignored, clean, unknown
        lookup, modified, added, unknown, ignored = [], [], [], [], []
        removed, deleted, clean = [], [], []

        dmap = self._map
        ladd = lookup.append            # aka "unsure"
        madd = modified.append
        aadd = added.append
        uadd = unknown.append
        iadd = ignored.append
        radd = removed.append
        dadd = deleted.append
        cadd = clean.append
        mexact = match.exact
        dirignore = self._dirignore
        checkexec = self._checkexec
        copymap = self._copymap
        lastnormaltime = self._lastnormaltime

        # We need to do full walks when either
        # - we're listing all clean files, or
        # - match.traversedir does something, because match.traversedir should
        #   be called for every dir in the working dir
        full = listclean or match.traversedir is not None
        for fn, st in self.walk(match, subrepos, listunknown, listignored,
                                full=full).iteritems():
            if fn not in dmap:
                if (listignored or mexact(fn)) and dirignore(fn):
                    if listignored:
                        iadd(fn)
                else:
                    uadd(fn)
                continue

            # This is equivalent to 'state, mode, size, time = dmap[fn]' but not
            # written like that for performance reasons. dmap[fn] is not a
            # Python tuple in compiled builds. The CPython UNPACK_SEQUENCE
            # opcode has fast paths when the value to be unpacked is a tuple or
            # a list, but falls back to creating a full-fledged iterator in
            # general. That is much slower than simply accessing and storing the
            # tuple members one by one.
            t = dmap[fn]
            state = t[0]
            mode = t[1]
            size = t[2]
            time = t[3]

            if not st and state in "nma":
                dadd(fn)
            elif state == 'n':
                mtime = int(st.st_mtime)
                if (size >= 0 and
                    ((size != st.st_size and size != st.st_size & _rangemask)
                     or ((mode ^ st.st_mode) & 0100 and checkexec))
                    or size == -2 # other parent
                    or fn in copymap):
                    madd(fn)
                elif time != mtime and time != mtime & _rangemask:
                    ladd(fn)
                elif mtime == lastnormaltime:
                    # fn may have just been marked as normal and it may have
                    # changed in the same second without changing its size.
                    # This can happen if we quickly do multiple commits.
                    # Force lookup, so we don't miss such a racy file change.
                    ladd(fn)
                elif listclean:
                    cadd(fn)
            elif state == 'm':
                madd(fn)
            elif state == 'a':
                aadd(fn)
            elif state == 'r':
                radd(fn)

        return (lookup, scmutil.status(modified, added, removed, deleted,
                                       unknown, ignored, clean))

    def matches(self, match):
        '''
        return files in the dirstate (in whatever state) filtered by match
        '''
        dmap = self._map
        if match.always():
            return dmap.keys()
        files = match.files()
        if match.isexact():
            # fast path -- filter the other way around, since typically files is
            # much smaller than dmap
            return [f for f in files if f in dmap]
        if not match.anypats() and util.all(fn in dmap for fn in files):
            # fast path -- all the values are known to be files, so just return
            # that
            return list(files)
        return [f for f in dmap if match(f)]<|MERGE_RESOLUTION|>--- conflicted
+++ resolved
@@ -773,17 +773,12 @@
                     continue
                 raise
             for f, kind, st in entries:
-<<<<<<< HEAD
                 if normalizefile:
                     # even though f might be a directory, we're only interested
                     # in comparing it to files currently in the dmap --
                     # therefore normalizefile is enough
+                    f = d and (d + "/" + f) or f
                     nf = normalizefile(nd and (nd + "/" + f) or f, True, True)
-=======
-                if normalize:
-                    nf = normalize(nd and (nd + "/" + f) or f, True, True)
-                    f = d and (d + "/" + f) or f
->>>>>>> a3480284
                 else:
                     nf = nd and (nd + "/" + f) or f
                     f = nf
